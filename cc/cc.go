// Copyright 2015 Google Inc. All rights reserved.
//
// Licensed under the Apache License, Version 2.0 (the "License");
// you may not use this file except in compliance with the License.
// You may obtain a copy of the License at
//
//     http://www.apache.org/licenses/LICENSE-2.0
//
// Unless required by applicable law or agreed to in writing, software
// distributed under the License is distributed on an "AS IS" BASIS,
// WITHOUT WARRANTIES OR CONDITIONS OF ANY KIND, either express or implied.
// See the License for the specific language governing permissions and
// limitations under the License.

package cc

// This file contains the module types for compiling C/C++ for Android, and converts the properties
// into the flags and filenames necessary to pass to the compiler.  The final creation of the rules
// is handled in builder.go

import (
	"strconv"
	"strings"

	"github.com/google/blueprint"
	"github.com/google/blueprint/proptools"

	"android/soong/android"
	"android/soong/cc/config"
	"android/soong/genrule"
)

func init() {
	android.RegisterModuleType("cc_defaults", defaultsFactory)

	android.PreDepsMutators(func(ctx android.RegisterMutatorsContext) {
		ctx.BottomUp("image", imageMutator).Parallel()
		ctx.BottomUp("link", linkageMutator).Parallel()
		ctx.BottomUp("vndk", vndkMutator).Parallel()
		ctx.BottomUp("ndk_api", ndkApiMutator).Parallel()
		ctx.BottomUp("test_per_src", testPerSrcMutator).Parallel()
		ctx.BottomUp("begin", beginMutator).Parallel()
	})

	android.PostDepsMutators(func(ctx android.RegisterMutatorsContext) {
		ctx.TopDown("asan_deps", sanitizerDepsMutator(asan))
		ctx.BottomUp("asan", sanitizerMutator(asan)).Parallel()

		ctx.TopDown("hwasan_deps", sanitizerDepsMutator(hwasan))
		ctx.BottomUp("hwasan", sanitizerMutator(hwasan)).Parallel()

		ctx.TopDown("cfi_deps", sanitizerDepsMutator(cfi))
		ctx.BottomUp("cfi", sanitizerMutator(cfi)).Parallel()

		ctx.TopDown("tsan_deps", sanitizerDepsMutator(tsan))
		ctx.BottomUp("tsan", sanitizerMutator(tsan)).Parallel()

		ctx.TopDown("sanitize_runtime_deps", sanitizerRuntimeDepsMutator)

		ctx.BottomUp("coverage", coverageLinkingMutator).Parallel()
		ctx.TopDown("vndk_deps", sabiDepsMutator)

		ctx.TopDown("lto_deps", ltoDepsMutator)
		ctx.BottomUp("lto", ltoMutator).Parallel()
	})

	pctx.Import("android/soong/cc/config")
}

type Deps struct {
	SharedLibs, LateSharedLibs                  []string
	StaticLibs, LateStaticLibs, WholeStaticLibs []string
	HeaderLibs                                  []string
	RuntimeLibs                                 []string

	ReexportSharedLibHeaders, ReexportStaticLibHeaders, ReexportHeaderLibHeaders []string

	ObjFiles []string

	GeneratedSources []string
	GeneratedHeaders []string

	ReexportGeneratedHeaders []string

	CrtBegin, CrtEnd string
	LinkerScript     string
}

type PathDeps struct {
	// Paths to .so files
	SharedLibs, LateSharedLibs android.Paths
	// Paths to the dependencies to use for .so files (.so.toc files)
	SharedLibsDeps, LateSharedLibsDeps android.Paths
	// Paths to .a files
	StaticLibs, LateStaticLibs, WholeStaticLibs android.Paths

	// Paths to .o files
	Objs               Objects
	StaticLibObjs      Objects
	WholeStaticLibObjs Objects

	// Paths to generated source files
	GeneratedSources android.Paths
	GeneratedHeaders android.Paths

	Flags, ReexportedFlags []string
	ReexportedFlagsDeps    android.Paths

	// Paths to crt*.o files
	CrtBegin, CrtEnd android.OptionalPath
	LinkerScript     android.OptionalPath
}

type Flags struct {
	GlobalFlags     []string // Flags that apply to C, C++, and assembly source files
	ArFlags         []string // Flags that apply to ar
	AsFlags         []string // Flags that apply to assembly source files
	CFlags          []string // Flags that apply to C and C++ source files
	ToolingCFlags   []string // Flags that apply to C and C++ source files parsed by clang LibTooling tools
	ConlyFlags      []string // Flags that apply to C source files
	CppFlags        []string // Flags that apply to C++ source files
	ToolingCppFlags []string // Flags that apply to C++ source files parsed by clang LibTooling tools
	YaccFlags       []string // Flags that apply to Yacc source files
	protoFlags      []string // Flags that apply to proto source files
	protoOutParams  []string // Flags that modify the output of proto generated files
	aidlFlags       []string // Flags that apply to aidl source files
	rsFlags         []string // Flags that apply to renderscript source files
	LdFlags         []string // Flags that apply to linker command lines
	libFlags        []string // Flags to add libraries early to the link order
	TidyFlags       []string // Flags that apply to clang-tidy
	SAbiFlags       []string // Flags that apply to header-abi-dumper
	YasmFlags       []string // Flags that apply to yasm assembly source files

	// Global include flags that apply to C, C++, and assembly source files
	// These must be after any module include flags, which will be in GlobalFlags.
	SystemIncludeFlags []string

	Toolchain config.Toolchain
	Clang     bool
	Sdclang   bool
	Tidy      bool
	Coverage  bool
	SAbiDump  bool
	ProtoRoot bool

	RequiredInstructionSet string
	DynamicLinker          string

	CFlagsDeps  android.Paths // Files depended on by compiler flags
	LdFlagsDeps android.Paths // Files depended on by linker flags

	GroupStaticLibs bool
	ArGoldPlugin    bool // Whether LLVM gold plugin option is passed to llvm-ar
}

type ObjectLinkerProperties struct {
	// names of other cc_object modules to link into this module using partial linking
	Objs []string `android:"arch_variant"`

	// if set, add an extra objcopy --prefix-symbols= step
	Prefix_symbols *string
}

// Properties used to compile all C or C++ modules
type BaseProperties struct {
	// Deprecated. true is the default, false is invalid.
	Clang *bool `android:"arch_variant"`

<<<<<<< HEAD
	// compile module with SDLLVM instead of AOSP LLVM
	Sdclang *bool `android:"arch_variant"`
=======
	// Some internals still need GCC (toolchain_library)
	Gcc bool `blueprint:"mutated"`
>>>>>>> 21ea9adc

	// Minimum sdk version supported when compiling against the ndk
	Sdk_version *string

	AndroidMkSharedLibs  []string `blueprint:"mutated"`
	AndroidMkRuntimeLibs []string `blueprint:"mutated"`
	HideFromMake         bool     `blueprint:"mutated"`
	PreventInstall       bool     `blueprint:"mutated"`

	UseVndk bool `blueprint:"mutated"`

	// *.logtags files, to combine together in order to generate the /system/etc/event-log-tags
	// file
	Logtags []string

	// Make this module available when building for recovery
	Recovery_available *bool

	InRecovery bool `blueprint:"mutated"`
}

type VendorProperties struct {
	// whether this module should be allowed to be directly depended by other
	// modules with `vendor: true`, `proprietary: true`, or `vendor_available:true`.
	// If set to true, two variants will be built separately, one like
	// normal, and the other limited to the set of libraries and headers
	// that are exposed to /vendor modules.
	//
	// The vendor variant may be used with a different (newer) /system,
	// so it shouldn't have any unversioned runtime dependencies, or
	// make assumptions about the system that may not be true in the
	// future.
	//
	// If set to false, this module becomes inaccessible from /vendor modules.
	//
	// Default value is true when vndk: {enabled: true} or vendor: true.
	//
	// Nothing happens if BOARD_VNDK_VERSION isn't set in the BoardConfig.mk
	Vendor_available *bool

	// whether this module is capable of being loaded with other instance
	// (possibly an older version) of the same module in the same process.
	// Currently, a shared library that is a member of VNDK (vndk: {enabled: true})
	// can be double loaded in a vendor process if the library is also a
	// (direct and indirect) dependency of an LLNDK library. Such libraries must be
	// explicitly marked as `double_loadable: true` by the owner, or the dependency
	// from the LLNDK lib should be cut if the lib is not designed to be double loaded.
	Double_loadable *bool
}

type ModuleContextIntf interface {
	static() bool
	staticBinary() bool
	clang() bool
	toolchain() config.Toolchain
	useSdk() bool
	sdkVersion() string
	useVndk() bool
	isVndk() bool
	isVndkSp() bool
	isVndkExt() bool
	inRecovery() bool
	shouldCreateVndkSourceAbiDump() bool
	selectedStl() string
	baseModuleName() string
	getVndkExtendsModuleName() string
	isPgoCompile() bool
}

type ModuleContext interface {
	android.ModuleContext
	ModuleContextIntf
}

type BaseModuleContext interface {
	android.BaseContext
	ModuleContextIntf
}

type DepsContext interface {
	android.BottomUpMutatorContext
	ModuleContextIntf
}

type feature interface {
	begin(ctx BaseModuleContext)
	deps(ctx DepsContext, deps Deps) Deps
	flags(ctx ModuleContext, flags Flags) Flags
	props() []interface{}
}

type compiler interface {
	compilerInit(ctx BaseModuleContext)
	compilerDeps(ctx DepsContext, deps Deps) Deps
	compilerFlags(ctx ModuleContext, flags Flags, deps PathDeps) Flags
	compilerProps() []interface{}

	appendCflags([]string)
	appendAsflags([]string)
	compile(ctx ModuleContext, flags Flags, deps PathDeps) Objects
}

type linker interface {
	linkerInit(ctx BaseModuleContext)
	linkerDeps(ctx DepsContext, deps Deps) Deps
	linkerFlags(ctx ModuleContext, flags Flags) Flags
	linkerProps() []interface{}

	link(ctx ModuleContext, flags Flags, deps PathDeps, objs Objects) android.Path
	appendLdflags([]string)
}

type installer interface {
	installerProps() []interface{}
	install(ctx ModuleContext, path android.Path)
	inData() bool
	inSanitizerDir() bool
	hostToolPath() android.OptionalPath
}

type dependencyTag struct {
	blueprint.BaseDependencyTag
	name    string
	library bool

	reexportFlags bool
}

var (
	sharedDepTag          = dependencyTag{name: "shared", library: true}
	sharedExportDepTag    = dependencyTag{name: "shared", library: true, reexportFlags: true}
	lateSharedDepTag      = dependencyTag{name: "late shared", library: true}
	staticDepTag          = dependencyTag{name: "static", library: true}
	staticExportDepTag    = dependencyTag{name: "static", library: true, reexportFlags: true}
	lateStaticDepTag      = dependencyTag{name: "late static", library: true}
	wholeStaticDepTag     = dependencyTag{name: "whole static", library: true, reexportFlags: true}
	headerDepTag          = dependencyTag{name: "header", library: true}
	headerExportDepTag    = dependencyTag{name: "header", library: true, reexportFlags: true}
	genSourceDepTag       = dependencyTag{name: "gen source"}
	genHeaderDepTag       = dependencyTag{name: "gen header"}
	genHeaderExportDepTag = dependencyTag{name: "gen header", reexportFlags: true}
	objDepTag             = dependencyTag{name: "obj"}
	crtBeginDepTag        = dependencyTag{name: "crtbegin"}
	crtEndDepTag          = dependencyTag{name: "crtend"}
	linkerScriptDepTag    = dependencyTag{name: "linker script"}
	reuseObjTag           = dependencyTag{name: "reuse objects"}
	ndkStubDepTag         = dependencyTag{name: "ndk stub", library: true}
	ndkLateStubDepTag     = dependencyTag{name: "ndk late stub", library: true}
	vndkExtDepTag         = dependencyTag{name: "vndk extends", library: true}
	runtimeDepTag         = dependencyTag{name: "runtime lib"}
)

// Module contains the properties and members used by all C/C++ module types, and implements
// the blueprint.Module interface.  It delegates to compiler, linker, and installer interfaces
// to construct the output file.  Behavior can be customized with a Customizer interface
type Module struct {
	android.ModuleBase
	android.DefaultableModuleBase

	Properties       BaseProperties
	VendorProperties VendorProperties

	// initialize before calling Init
	hod      android.HostOrDeviceSupported
	multilib android.Multilib

	// delegates, initialize before calling Init
	features  []feature
	compiler  compiler
	linker    linker
	installer installer
	stl       *stl
	sanitize  *sanitize
	coverage  *coverage
	sabi      *sabi
	vndkdep   *vndkdep
	lto       *lto
	pgo       *pgo

	androidMkSharedLibDeps []string

	outputFile android.OptionalPath

	cachedToolchain config.Toolchain

	subAndroidMkOnce map[subAndroidMkProvider]bool

	// Flags used to compile this module
	flags Flags

	// When calling a linker, if module A depends on module B, then A must precede B in its command
	// line invocation. depsInLinkOrder stores the proper ordering of all of the transitive
	// deps of this module
	depsInLinkOrder android.Paths

	// only non-nil when this is a shared library that reuses the objects of a static library
	staticVariant *Module
}

func (c *Module) Init() android.Module {
	c.AddProperties(&c.Properties, &c.VendorProperties)
	if c.compiler != nil {
		c.AddProperties(c.compiler.compilerProps()...)
	}
	if c.linker != nil {
		c.AddProperties(c.linker.linkerProps()...)
	}
	if c.installer != nil {
		c.AddProperties(c.installer.installerProps()...)
	}
	if c.stl != nil {
		c.AddProperties(c.stl.props()...)
	}
	if c.sanitize != nil {
		c.AddProperties(c.sanitize.props()...)
	}
	if c.coverage != nil {
		c.AddProperties(c.coverage.props()...)
	}
	if c.sabi != nil {
		c.AddProperties(c.sabi.props()...)
	}
	if c.vndkdep != nil {
		c.AddProperties(c.vndkdep.props()...)
	}
	if c.lto != nil {
		c.AddProperties(c.lto.props()...)
	}
	if c.pgo != nil {
		c.AddProperties(c.pgo.props()...)
	}
	for _, feature := range c.features {
		c.AddProperties(feature.props()...)
	}

	android.InitAndroidArchModule(c, c.hod, c.multilib)

	android.InitDefaultableModule(c)

	return c
}

// Returns true for dependency roots (binaries)
// TODO(ccross): also handle dlopenable libraries
func (c *Module) isDependencyRoot() bool {
	if root, ok := c.linker.(interface {
		isDependencyRoot() bool
	}); ok {
		return root.isDependencyRoot()
	}
	return false
}

func (c *Module) useVndk() bool {
	return c.Properties.UseVndk
}

func (c *Module) isVndk() bool {
	if vndkdep := c.vndkdep; vndkdep != nil {
		return vndkdep.isVndk()
	}
	return false
}

func (c *Module) isPgoCompile() bool {
	if pgo := c.pgo; pgo != nil {
		return pgo.Properties.PgoCompile
	}
	return false
}

func (c *Module) isVndkSp() bool {
	if vndkdep := c.vndkdep; vndkdep != nil {
		return vndkdep.isVndkSp()
	}
	return false
}

func (c *Module) isVndkExt() bool {
	if vndkdep := c.vndkdep; vndkdep != nil {
		return vndkdep.isVndkExt()
	}
	return false
}

func (c *Module) getVndkExtendsModuleName() string {
	if vndkdep := c.vndkdep; vndkdep != nil {
		return vndkdep.getVndkExtendsModuleName()
	}
	return ""
}

// Returns true only when this module is configured to have core and vendor
// variants.
func (c *Module) hasVendorVariant() bool {
	return c.isVndk() || Bool(c.VendorProperties.Vendor_available)
}

func (c *Module) inRecovery() bool {
	return c.Properties.InRecovery || c.ModuleBase.InstallInRecovery()
}

func (c *Module) onlyInRecovery() bool {
	return c.ModuleBase.InstallInRecovery()
}

type baseModuleContext struct {
	android.BaseContext
	moduleContextImpl
}

type depsContext struct {
	android.BottomUpMutatorContext
	moduleContextImpl
}

type moduleContext struct {
	android.ModuleContext
	moduleContextImpl
}

func (ctx *moduleContext) SocSpecific() bool {
	return ctx.ModuleContext.SocSpecific() ||
		(ctx.mod.hasVendorVariant() && ctx.mod.useVndk() && !ctx.mod.isVndk())
}

type moduleContextImpl struct {
	mod *Module
	ctx BaseModuleContext
}

func (ctx *moduleContextImpl) clang() bool {
	return ctx.mod.clang(ctx.ctx)
}

func (ctx *moduleContextImpl) toolchain() config.Toolchain {
	return ctx.mod.toolchain(ctx.ctx)
}

func (ctx *moduleContextImpl) static() bool {
	return ctx.mod.static()
}

func (ctx *moduleContextImpl) staticBinary() bool {
	if static, ok := ctx.mod.linker.(interface {
		staticBinary() bool
	}); ok {
		return static.staticBinary()
	}
	return false
}

func (ctx *moduleContextImpl) useSdk() bool {
	if ctx.ctx.Device() && !ctx.useVndk() && !ctx.inRecovery() {
		return String(ctx.mod.Properties.Sdk_version) != ""
	}
	return false
}

func (ctx *moduleContextImpl) sdkVersion() string {
	if ctx.ctx.Device() {
		if ctx.useVndk() {
			vndk_ver := ctx.ctx.DeviceConfig().VndkVersion()
			if vndk_ver == "current" {
				platform_vndk_ver := ctx.ctx.DeviceConfig().PlatformVndkVersion()
				if inList(platform_vndk_ver, ctx.ctx.Config().PlatformVersionCombinedCodenames()) {
					return "current"
				}
				return platform_vndk_ver
			}
			return vndk_ver
		}
		return String(ctx.mod.Properties.Sdk_version)
	}
	return ""
}

func (ctx *moduleContextImpl) useVndk() bool {
	return ctx.mod.useVndk()
}

func (ctx *moduleContextImpl) isVndk() bool {
	return ctx.mod.isVndk()
}

func (ctx *moduleContextImpl) isPgoCompile() bool {
	return ctx.mod.isPgoCompile()
}

func (ctx *moduleContextImpl) isVndkSp() bool {
	return ctx.mod.isVndkSp()
}

func (ctx *moduleContextImpl) isVndkExt() bool {
	return ctx.mod.isVndkExt()
}

func (ctx *moduleContextImpl) inRecovery() bool {
	return ctx.mod.inRecovery()
}

// Check whether ABI dumps should be created for this module.
func (ctx *moduleContextImpl) shouldCreateVndkSourceAbiDump() bool {
	if ctx.ctx.Config().IsEnvTrue("SKIP_ABI_CHECKS") {
		return false
	}
	if sanitize := ctx.mod.sanitize; sanitize != nil {
		if !sanitize.isVariantOnProductionDevice() {
			return false
		}
	}
	if !ctx.ctx.Device() {
		// Host modules do not need ABI dumps.
		return false
	}
	if inList(ctx.baseModuleName(), llndkLibraries) {
		return true
	}
	if ctx.useVndk() && ctx.isVndk() {
		// Return true if this is VNDK-core, VNDK-SP, or VNDK-Ext and this is not
		// VNDK-private.
		return Bool(ctx.mod.VendorProperties.Vendor_available) || ctx.isVndkExt()
	}
	return false
}

func (ctx *moduleContextImpl) selectedStl() string {
	if stl := ctx.mod.stl; stl != nil {
		return stl.Properties.SelectedStl
	}
	return ""
}

func (ctx *moduleContextImpl) baseModuleName() string {
	return ctx.mod.ModuleBase.BaseModuleName()
}

func (ctx *moduleContextImpl) getVndkExtendsModuleName() string {
	return ctx.mod.getVndkExtendsModuleName()
}

func newBaseModule(hod android.HostOrDeviceSupported, multilib android.Multilib) *Module {
	return &Module{
		hod:      hod,
		multilib: multilib,
	}
}

func newModule(hod android.HostOrDeviceSupported, multilib android.Multilib) *Module {
	module := newBaseModule(hod, multilib)
	module.features = []feature{
		&tidyFeature{},
	}
	module.stl = &stl{}
	module.sanitize = &sanitize{}
	module.coverage = &coverage{}
	module.sabi = &sabi{}
	module.vndkdep = &vndkdep{}
	module.lto = &lto{}
	module.pgo = &pgo{}
	return module
}

func (c *Module) Prebuilt() *android.Prebuilt {
	if p, ok := c.linker.(prebuiltLinkerInterface); ok {
		return p.prebuilt()
	}
	return nil
}

func (c *Module) Name() string {
	name := c.ModuleBase.Name()
	if p, ok := c.linker.(interface {
		Name(string) string
	}); ok {
		name = p.Name(name)
	}
	return name
}

// orderDeps reorders dependencies into a list such that if module A depends on B, then
// A will precede B in the resultant list.
// This is convenient for passing into a linker.
// Note that directSharedDeps should be the analogous static library for each shared lib dep
func orderDeps(directStaticDeps []android.Path, directSharedDeps []android.Path, allTransitiveDeps map[android.Path][]android.Path) (orderedAllDeps []android.Path, orderedDeclaredDeps []android.Path) {
	// If A depends on B, then
	//   Every list containing A will also contain B later in the list
	//   So, after concatenating all lists, the final instance of B will have come from the same
	//     original list as the final instance of A
	//   So, the final instance of B will be later in the concatenation than the final A
	//   So, keeping only the final instance of A and of B ensures that A is earlier in the output
	//     list than B
	for _, dep := range directStaticDeps {
		orderedAllDeps = append(orderedAllDeps, dep)
		orderedAllDeps = append(orderedAllDeps, allTransitiveDeps[dep]...)
	}
	for _, dep := range directSharedDeps {
		orderedAllDeps = append(orderedAllDeps, dep)
		orderedAllDeps = append(orderedAllDeps, allTransitiveDeps[dep]...)
	}

	orderedAllDeps = android.LastUniquePaths(orderedAllDeps)

	// We don't want to add any new dependencies into directStaticDeps (to allow the caller to
	// intentionally exclude or replace any unwanted transitive dependencies), so we limit the
	// resultant list to only what the caller has chosen to include in directStaticDeps
	_, orderedDeclaredDeps = android.FilterPathList(orderedAllDeps, directStaticDeps)

	return orderedAllDeps, orderedDeclaredDeps
}

func orderStaticModuleDeps(module *Module, staticDeps []*Module, sharedDeps []*Module) (results []android.Path) {
	// convert Module to Path
	allTransitiveDeps := make(map[android.Path][]android.Path, len(staticDeps))
	staticDepFiles := []android.Path{}
	for _, dep := range staticDeps {
		allTransitiveDeps[dep.outputFile.Path()] = dep.depsInLinkOrder
		staticDepFiles = append(staticDepFiles, dep.outputFile.Path())
	}
	sharedDepFiles := []android.Path{}
	for _, sharedDep := range sharedDeps {
		staticAnalogue := sharedDep.staticVariant
		if staticAnalogue != nil {
			allTransitiveDeps[staticAnalogue.outputFile.Path()] = staticAnalogue.depsInLinkOrder
			sharedDepFiles = append(sharedDepFiles, staticAnalogue.outputFile.Path())
		}
	}

	// reorder the dependencies based on transitive dependencies
	module.depsInLinkOrder, results = orderDeps(staticDepFiles, sharedDepFiles, allTransitiveDeps)

	return results
}

func (c *Module) GenerateAndroidBuildActions(actx android.ModuleContext) {
	ctx := &moduleContext{
		ModuleContext: actx,
		moduleContextImpl: moduleContextImpl{
			mod: c,
		},
	}
	ctx.ctx = ctx

	deps := c.depsToPaths(ctx)
	if ctx.Failed() {
		return
	}

	flags := Flags{
		Toolchain: c.toolchain(ctx),
		Clang:     c.clang(ctx),
		Sdclang:   c.sdclang(ctx),
	}
	if c.compiler != nil {
		flags = c.compiler.compilerFlags(ctx, flags, deps)
	}
	if c.linker != nil {
		flags = c.linker.linkerFlags(ctx, flags)
	}
	if c.stl != nil {
		flags = c.stl.flags(ctx, flags)
	}
	if c.sanitize != nil {
		flags = c.sanitize.flags(ctx, flags)
	}
	if c.coverage != nil {
		flags = c.coverage.flags(ctx, flags)
	}
	if c.lto != nil {
		flags = c.lto.flags(ctx, flags)
	}
	if c.pgo != nil {
		flags = c.pgo.flags(ctx, flags)
	}
	for _, feature := range c.features {
		flags = feature.flags(ctx, flags)
	}
	if ctx.Failed() {
		return
	}

	flags.CFlags, _ = filterList(flags.CFlags, config.IllegalFlags)
	flags.CppFlags, _ = filterList(flags.CppFlags, config.IllegalFlags)
	flags.ConlyFlags, _ = filterList(flags.ConlyFlags, config.IllegalFlags)

	flags.GlobalFlags = append(flags.GlobalFlags, deps.Flags...)
	c.flags = flags
	// We need access to all the flags seen by a source file.
	if c.sabi != nil {
		flags = c.sabi.flags(ctx, flags)
	}
	// Optimization to reduce size of build.ninja
	// Replace the long list of flags for each file with a module-local variable
	ctx.Variable(pctx, "cflags", strings.Join(flags.CFlags, " "))
	ctx.Variable(pctx, "cppflags", strings.Join(flags.CppFlags, " "))
	ctx.Variable(pctx, "asflags", strings.Join(flags.AsFlags, " "))
	flags.CFlags = []string{"$cflags"}
	flags.CppFlags = []string{"$cppflags"}
	flags.AsFlags = []string{"$asflags"}

	var objs Objects
	if c.compiler != nil {
		objs = c.compiler.compile(ctx, flags, deps)
		if ctx.Failed() {
			return
		}
	}

	if c.linker != nil {
		outputFile := c.linker.link(ctx, flags, deps, objs)
		if ctx.Failed() {
			return
		}
		c.outputFile = android.OptionalPathForPath(outputFile)
	}

	if c.installer != nil && !c.Properties.PreventInstall && c.outputFile.Valid() {
		c.installer.install(ctx, c.outputFile.Path())
		if ctx.Failed() {
			return
		}
	}
}

func (c *Module) toolchain(ctx BaseModuleContext) config.Toolchain {
	if c.cachedToolchain == nil {
		c.cachedToolchain = config.FindToolchain(ctx.Os(), ctx.Arch())
	}
	return c.cachedToolchain
}

func (c *Module) begin(ctx BaseModuleContext) {
	if c.compiler != nil {
		c.compiler.compilerInit(ctx)
	}
	if c.linker != nil {
		c.linker.linkerInit(ctx)
	}
	if c.stl != nil {
		c.stl.begin(ctx)
	}
	if c.sanitize != nil {
		c.sanitize.begin(ctx)
	}
	if c.coverage != nil {
		c.coverage.begin(ctx)
	}
	if c.sabi != nil {
		c.sabi.begin(ctx)
	}
	if c.vndkdep != nil {
		c.vndkdep.begin(ctx)
	}
	if c.lto != nil {
		c.lto.begin(ctx)
	}
	if c.pgo != nil {
		c.pgo.begin(ctx)
	}
	for _, feature := range c.features {
		feature.begin(ctx)
	}
	if ctx.useSdk() {
		version, err := normalizeNdkApiLevel(ctx, ctx.sdkVersion(), ctx.Arch())
		if err != nil {
			ctx.PropertyErrorf("sdk_version", err.Error())
		}
		c.Properties.Sdk_version = StringPtr(version)
	}
}

func (c *Module) deps(ctx DepsContext) Deps {
	deps := Deps{}

	if c.compiler != nil {
		deps = c.compiler.compilerDeps(ctx, deps)
	}
	// Add the PGO dependency (the clang_rt.profile runtime library), which
	// sometimes depends on symbols from libgcc, before libgcc gets added
	// in linkerDeps().
	if c.pgo != nil {
		deps = c.pgo.deps(ctx, deps)
	}
	if c.linker != nil {
		deps = c.linker.linkerDeps(ctx, deps)
	}
	if c.stl != nil {
		deps = c.stl.deps(ctx, deps)
	}
	if c.sanitize != nil {
		deps = c.sanitize.deps(ctx, deps)
	}
	if c.coverage != nil {
		deps = c.coverage.deps(ctx, deps)
	}
	if c.sabi != nil {
		deps = c.sabi.deps(ctx, deps)
	}
	if c.vndkdep != nil {
		deps = c.vndkdep.deps(ctx, deps)
	}
	if c.lto != nil {
		deps = c.lto.deps(ctx, deps)
	}
	for _, feature := range c.features {
		deps = feature.deps(ctx, deps)
	}

	deps.WholeStaticLibs = android.LastUniqueStrings(deps.WholeStaticLibs)
	deps.StaticLibs = android.LastUniqueStrings(deps.StaticLibs)
	deps.LateStaticLibs = android.LastUniqueStrings(deps.LateStaticLibs)
	deps.SharedLibs = android.LastUniqueStrings(deps.SharedLibs)
	deps.LateSharedLibs = android.LastUniqueStrings(deps.LateSharedLibs)
	deps.HeaderLibs = android.LastUniqueStrings(deps.HeaderLibs)
	deps.RuntimeLibs = android.LastUniqueStrings(deps.RuntimeLibs)

	for _, lib := range deps.ReexportSharedLibHeaders {
		if !inList(lib, deps.SharedLibs) {
			ctx.PropertyErrorf("export_shared_lib_headers", "Shared library not in shared_libs: '%s'", lib)
		}
	}

	for _, lib := range deps.ReexportStaticLibHeaders {
		if !inList(lib, deps.StaticLibs) {
			ctx.PropertyErrorf("export_static_lib_headers", "Static library not in static_libs: '%s'", lib)
		}
	}

	for _, lib := range deps.ReexportHeaderLibHeaders {
		if !inList(lib, deps.HeaderLibs) {
			ctx.PropertyErrorf("export_header_lib_headers", "Header library not in header_libs: '%s'", lib)
		}
	}

	for _, gen := range deps.ReexportGeneratedHeaders {
		if !inList(gen, deps.GeneratedHeaders) {
			ctx.PropertyErrorf("export_generated_headers", "Generated header module not in generated_headers: '%s'", gen)
		}
	}

	return deps
}

func (c *Module) beginMutator(actx android.BottomUpMutatorContext) {
	ctx := &baseModuleContext{
		BaseContext: actx,
		moduleContextImpl: moduleContextImpl{
			mod: c,
		},
	}
	ctx.ctx = ctx

	c.begin(ctx)
}

func (c *Module) DepsMutator(actx android.BottomUpMutatorContext) {
	if !c.Enabled() {
		return
	}

	ctx := &depsContext{
		BottomUpMutatorContext: actx,
		moduleContextImpl: moduleContextImpl{
			mod: c,
		},
	}
	ctx.ctx = ctx

	deps := c.deps(ctx)

	variantNdkLibs := []string{}
	variantLateNdkLibs := []string{}
	if ctx.Os() == android.Android {
		version := ctx.sdkVersion()

		// rewriteNdkLibs takes a list of names of shared libraries and scans it for three types
		// of names:
		//
		// 1. Name of an NDK library that refers to a prebuilt module.
		//    For each of these, it adds the name of the prebuilt module (which will be in
		//    prebuilts/ndk) to the list of nonvariant libs.
		// 2. Name of an NDK library that refers to an ndk_library module.
		//    For each of these, it adds the name of the ndk_library module to the list of
		//    variant libs.
		// 3. Anything else (so anything that isn't an NDK library).
		//    It adds these to the nonvariantLibs list.
		//
		// The caller can then know to add the variantLibs dependencies differently from the
		// nonvariantLibs
		rewriteNdkLibs := func(list []string) (nonvariantLibs []string, variantLibs []string) {
			variantLibs = []string{}
			nonvariantLibs = []string{}
			for _, entry := range list {
				if ctx.useSdk() && inList(entry, ndkPrebuiltSharedLibraries) {
					if !inList(entry, ndkMigratedLibs) {
						nonvariantLibs = append(nonvariantLibs, entry+".ndk."+version)
					} else {
						variantLibs = append(variantLibs, entry+ndkLibrarySuffix)
					}
				} else if ctx.useVndk() && inList(entry, llndkLibraries) {
					nonvariantLibs = append(nonvariantLibs, entry+llndkLibrarySuffix)
				} else if (ctx.Platform() || ctx.ProductSpecific()) && inList(entry, vendorPublicLibraries) {
					vendorPublicLib := entry + vendorPublicLibrarySuffix
					if actx.OtherModuleExists(vendorPublicLib) {
						nonvariantLibs = append(nonvariantLibs, vendorPublicLib)
					} else {
						// This can happen if vendor_public_library module is defined in a
						// namespace that isn't visible to the current module. In that case,
						// link to the original library.
						nonvariantLibs = append(nonvariantLibs, entry)
					}
				} else {
					nonvariantLibs = append(nonvariantLibs, entry)
				}
			}
			return nonvariantLibs, variantLibs
		}

		deps.SharedLibs, variantNdkLibs = rewriteNdkLibs(deps.SharedLibs)
		deps.LateSharedLibs, variantLateNdkLibs = rewriteNdkLibs(deps.LateSharedLibs)
		deps.ReexportSharedLibHeaders, _ = rewriteNdkLibs(deps.ReexportSharedLibHeaders)
	}

	for _, lib := range deps.HeaderLibs {
		depTag := headerDepTag
		if inList(lib, deps.ReexportHeaderLibHeaders) {
			depTag = headerExportDepTag
		}
		actx.AddVariationDependencies(nil, depTag, lib)
	}

	actx.AddVariationDependencies([]blueprint.Variation{
		{Mutator: "link", Variation: "static"},
	}, wholeStaticDepTag, deps.WholeStaticLibs...)

	for _, lib := range deps.StaticLibs {
		depTag := staticDepTag
		if inList(lib, deps.ReexportStaticLibHeaders) {
			depTag = staticExportDepTag
		}
		actx.AddVariationDependencies([]blueprint.Variation{
			{Mutator: "link", Variation: "static"},
		}, depTag, lib)
	}

	actx.AddVariationDependencies([]blueprint.Variation{
		{Mutator: "link", Variation: "static"},
	}, lateStaticDepTag, deps.LateStaticLibs...)

	for _, lib := range deps.SharedLibs {
		depTag := sharedDepTag
		if inList(lib, deps.ReexportSharedLibHeaders) {
			depTag = sharedExportDepTag
		}
		actx.AddVariationDependencies([]blueprint.Variation{
			{Mutator: "link", Variation: "shared"},
		}, depTag, lib)
	}

	actx.AddVariationDependencies([]blueprint.Variation{
		{Mutator: "link", Variation: "shared"},
	}, lateSharedDepTag, deps.LateSharedLibs...)

	actx.AddVariationDependencies([]blueprint.Variation{
		{Mutator: "link", Variation: "shared"},
	}, runtimeDepTag, deps.RuntimeLibs...)

	actx.AddDependency(c, genSourceDepTag, deps.GeneratedSources...)

	for _, gen := range deps.GeneratedHeaders {
		depTag := genHeaderDepTag
		if inList(gen, deps.ReexportGeneratedHeaders) {
			depTag = genHeaderExportDepTag
		}
		actx.AddDependency(c, depTag, gen)
	}

	actx.AddDependency(c, objDepTag, deps.ObjFiles...)

	if deps.CrtBegin != "" {
		actx.AddDependency(c, crtBeginDepTag, deps.CrtBegin)
	}
	if deps.CrtEnd != "" {
		actx.AddDependency(c, crtEndDepTag, deps.CrtEnd)
	}
	if deps.LinkerScript != "" {
		actx.AddDependency(c, linkerScriptDepTag, deps.LinkerScript)
	}

	version := ctx.sdkVersion()
	actx.AddVariationDependencies([]blueprint.Variation{
		{Mutator: "ndk_api", Variation: version},
		{Mutator: "link", Variation: "shared"},
	}, ndkStubDepTag, variantNdkLibs...)
	actx.AddVariationDependencies([]blueprint.Variation{
		{Mutator: "ndk_api", Variation: version},
		{Mutator: "link", Variation: "shared"},
	}, ndkLateStubDepTag, variantLateNdkLibs...)

	if vndkdep := c.vndkdep; vndkdep != nil {
		if vndkdep.isVndkExt() {
			baseModuleMode := vendorMode
			if actx.DeviceConfig().VndkVersion() == "" {
				baseModuleMode = coreMode
			}
			actx.AddVariationDependencies([]blueprint.Variation{
				{Mutator: "image", Variation: baseModuleMode},
				{Mutator: "link", Variation: "shared"},
			}, vndkExtDepTag, vndkdep.getVndkExtendsModuleName())
		}
	}
}

func beginMutator(ctx android.BottomUpMutatorContext) {
	if c, ok := ctx.Module().(*Module); ok && c.Enabled() {
		c.beginMutator(ctx)
	}
}

func (c *Module) clang(ctx BaseModuleContext) bool {
	if c.Properties.Clang != nil && *c.Properties.Clang == false {
		ctx.PropertyErrorf("clang", "false (GCC) is no longer supported")
	}

	if !c.toolchain(ctx).ClangSupported() {
		panic("GCC is no longer supported")
	}

	return !c.Properties.Gcc
}

// Whether a module can link to another module, taking into
// account NDK linking.
func checkLinkType(ctx android.ModuleContext, from *Module, to *Module, tag dependencyTag) {
	if from.Target().Os != android.Android {
		// Host code is not restricted
		return
	}
	if from.Properties.UseVndk {
		// Though vendor code is limited by the vendor mutator,
		// each vendor-available module needs to check
		// link-type for VNDK.
		if from.vndkdep != nil {
			from.vndkdep.vndkCheckLinkType(ctx, to, tag)
		}
		return
	}
	if String(from.Properties.Sdk_version) == "" {
		// Platform code can link to anything
		return
	}
	if from.inRecovery() {
		// Recovery code is not NDK
		return
	}
	if _, ok := to.linker.(*toolchainLibraryDecorator); ok {
		// These are always allowed
		return
	}
	if _, ok := to.linker.(*ndkPrebuiltStlLinker); ok {
		// These are allowed, but they don't set sdk_version
		return
	}
	if _, ok := to.linker.(*stubDecorator); ok {
		// These aren't real libraries, but are the stub shared libraries that are included in
		// the NDK.
		return
	}
	if String(to.Properties.Sdk_version) == "" {
		// NDK code linking to platform code is never okay.
		ctx.ModuleErrorf("depends on non-NDK-built library %q",
			ctx.OtherModuleName(to))
	}

	// At this point we know we have two NDK libraries, but we need to
	// check that we're not linking against anything built against a higher
	// API level, as it is only valid to link against older or equivalent
	// APIs.

	// Current can link against anything.
	if String(from.Properties.Sdk_version) != "current" {
		// Otherwise we need to check.
		if String(to.Properties.Sdk_version) == "current" {
			// Current can't be linked against by anything else.
			ctx.ModuleErrorf("links %q built against newer API version %q",
				ctx.OtherModuleName(to), "current")
		} else {
			fromApi, err := strconv.Atoi(String(from.Properties.Sdk_version))
			if err != nil {
				ctx.PropertyErrorf("sdk_version",
					"Invalid sdk_version value (must be int or current): %q",
					String(from.Properties.Sdk_version))
			}
			toApi, err := strconv.Atoi(String(to.Properties.Sdk_version))
			if err != nil {
				ctx.PropertyErrorf("sdk_version",
					"Invalid sdk_version value (must be int or current): %q",
					String(to.Properties.Sdk_version))
			}

			if toApi > fromApi {
				ctx.ModuleErrorf("links %q built against newer API version %q",
					ctx.OtherModuleName(to), String(to.Properties.Sdk_version))
			}
		}
	}

	// Also check that the two STL choices are compatible.
	fromStl := from.stl.Properties.SelectedStl
	toStl := to.stl.Properties.SelectedStl
	if fromStl == "" || toStl == "" {
		// Libraries that don't use the STL are unrestricted.
	} else if fromStl == "ndk_system" || toStl == "ndk_system" {
		// We can be permissive with the system "STL" since it is only the C++
		// ABI layer, but in the future we should make sure that everyone is
		// using either libc++ or nothing.
	} else if getNdkStlFamily(ctx, from) != getNdkStlFamily(ctx, to) {
		ctx.ModuleErrorf("uses %q and depends on %q which uses incompatible %q",
			from.stl.Properties.SelectedStl, ctx.OtherModuleName(to),
			to.stl.Properties.SelectedStl)
	}
}

// Tests whether the dependent library is okay to be double loaded inside a single process.
// If a library is a member of VNDK and at the same time dependencies of an LLNDK library,
// it is subject to be double loaded. Such lib should be explicitly marked as double_loaded: true
// or as vndk-sp (vndk: { enabled: true, support_system_process: true}).
func checkDoubleLoadableLibries(ctx android.ModuleContext, from *Module, to *Module) {
	if _, ok := from.linker.(*libraryDecorator); !ok {
		return
	}

	if inList(ctx.ModuleName(), llndkLibraries) ||
		(from.useVndk() && Bool(from.VendorProperties.Double_loadable)) {
		_, depIsLlndk := to.linker.(*llndkStubDecorator)
		depIsVndkSp := false
		if to.vndkdep != nil && to.vndkdep.isVndkSp() {
			depIsVndkSp = true
		}
		depIsVndk := false
		if to.vndkdep != nil && to.vndkdep.isVndk() {
			depIsVndk = true
		}
		depIsDoubleLoadable := Bool(to.VendorProperties.Double_loadable)
		if !depIsLlndk && !depIsVndkSp && !depIsDoubleLoadable && depIsVndk {
			ctx.ModuleErrorf("links VNDK library %q that isn't double_loadable.",
				ctx.OtherModuleName(to))
		}
	}
}

func (c *Module) sdclang(ctx BaseModuleContext) bool {
	sdclang := Bool(c.Properties.Sdclang)

	if !c.clang(ctx) {
		return false
	}

	// SDLLVM is not for host build
	if ctx.Host() {
		return false
	}

	if c.Properties.Sdclang == nil && config.SDClang {
		return true
	}

	return sdclang
}

// Convert dependencies to paths.  Returns a PathDeps containing paths
func (c *Module) depsToPaths(ctx android.ModuleContext) PathDeps {
	var depPaths PathDeps

	directStaticDeps := []*Module{}
	directSharedDeps := []*Module{}

	ctx.VisitDirectDeps(func(dep android.Module) {
		depName := ctx.OtherModuleName(dep)
		depTag := ctx.OtherModuleDependencyTag(dep)

		ccDep, _ := dep.(*Module)
		if ccDep == nil {
			// handling for a few module types that aren't cc Module but that are also supported
			switch depTag {
			case genSourceDepTag:
				if genRule, ok := dep.(genrule.SourceFileGenerator); ok {
					depPaths.GeneratedSources = append(depPaths.GeneratedSources,
						genRule.GeneratedSourceFiles()...)
				} else {
					ctx.ModuleErrorf("module %q is not a gensrcs or genrule", depName)
				}
				// Support exported headers from a generated_sources dependency
				fallthrough
			case genHeaderDepTag, genHeaderExportDepTag:
				if genRule, ok := dep.(genrule.SourceFileGenerator); ok {
					depPaths.GeneratedHeaders = append(depPaths.GeneratedHeaders,
						genRule.GeneratedDeps()...)
					flags := includeDirsToFlags(genRule.GeneratedHeaderDirs())
					depPaths.Flags = append(depPaths.Flags, flags)
					if depTag == genHeaderExportDepTag {
						depPaths.ReexportedFlags = append(depPaths.ReexportedFlags, flags)
						depPaths.ReexportedFlagsDeps = append(depPaths.ReexportedFlagsDeps,
							genRule.GeneratedDeps()...)
						// Add these re-exported flags to help header-abi-dumper to infer the abi exported by a library.
						c.sabi.Properties.ReexportedIncludeFlags = append(c.sabi.Properties.ReexportedIncludeFlags, flags)

					}
				} else {
					ctx.ModuleErrorf("module %q is not a genrule", depName)
				}
			case linkerScriptDepTag:
				if genRule, ok := dep.(genrule.SourceFileGenerator); ok {
					files := genRule.GeneratedSourceFiles()
					if len(files) == 1 {
						depPaths.LinkerScript = android.OptionalPathForPath(files[0])
					} else if len(files) > 1 {
						ctx.ModuleErrorf("module %q can only generate a single file if used for a linker script", depName)
					}
				} else {
					ctx.ModuleErrorf("module %q is not a genrule", depName)
				}
			}
			return
		}

		if dep.Target().Os != ctx.Os() {
			ctx.ModuleErrorf("OS mismatch between %q and %q", ctx.ModuleName(), depName)
			return
		}
		if dep.Target().Arch.ArchType != ctx.Arch().ArchType {
			ctx.ModuleErrorf("Arch mismatch between %q and %q", ctx.ModuleName(), depName)
			return
		}

		// re-exporting flags
		if depTag == reuseObjTag {
			if l, ok := ccDep.compiler.(libraryInterface); ok {
				c.staticVariant = ccDep
				objs, flags, deps := l.reuseObjs()
				depPaths.Objs = depPaths.Objs.Append(objs)
				depPaths.ReexportedFlags = append(depPaths.ReexportedFlags, flags...)
				depPaths.ReexportedFlagsDeps = append(depPaths.ReexportedFlagsDeps, deps...)
				return
			}
		}
		if t, ok := depTag.(dependencyTag); ok && t.library {
			if i, ok := ccDep.linker.(exportedFlagsProducer); ok {
				flags := i.exportedFlags()
				deps := i.exportedFlagsDeps()
				depPaths.Flags = append(depPaths.Flags, flags...)
				depPaths.GeneratedHeaders = append(depPaths.GeneratedHeaders, deps...)

				if t.reexportFlags {
					depPaths.ReexportedFlags = append(depPaths.ReexportedFlags, flags...)
					depPaths.ReexportedFlagsDeps = append(depPaths.ReexportedFlagsDeps, deps...)
					// Add these re-exported flags to help header-abi-dumper to infer the abi exported by a library.
					// Re-exported shared library headers must be included as well since they can help us with type information
					// about template instantiations (instantiated from their headers).
					c.sabi.Properties.ReexportedIncludeFlags = append(c.sabi.Properties.ReexportedIncludeFlags, flags...)
				}
			}

			checkLinkType(ctx, c, ccDep, t)
			checkDoubleLoadableLibries(ctx, c, ccDep)
		}

		var ptr *android.Paths
		var depPtr *android.Paths

		linkFile := ccDep.outputFile
		depFile := android.OptionalPath{}

		switch depTag {
		case ndkStubDepTag, sharedDepTag, sharedExportDepTag:
			ptr = &depPaths.SharedLibs
			depPtr = &depPaths.SharedLibsDeps
			depFile = ccDep.linker.(libraryInterface).toc()
			directSharedDeps = append(directSharedDeps, ccDep)
		case lateSharedDepTag, ndkLateStubDepTag:
			ptr = &depPaths.LateSharedLibs
			depPtr = &depPaths.LateSharedLibsDeps
			depFile = ccDep.linker.(libraryInterface).toc()
		case staticDepTag, staticExportDepTag:
			ptr = nil
			directStaticDeps = append(directStaticDeps, ccDep)
		case lateStaticDepTag:
			ptr = &depPaths.LateStaticLibs
		case wholeStaticDepTag:
			ptr = &depPaths.WholeStaticLibs
			staticLib, ok := ccDep.linker.(libraryInterface)
			if !ok || !staticLib.static() {
				ctx.ModuleErrorf("module %q not a static library", depName)
				return
			}

			if missingDeps := staticLib.getWholeStaticMissingDeps(); missingDeps != nil {
				postfix := " (required by " + ctx.OtherModuleName(dep) + ")"
				for i := range missingDeps {
					missingDeps[i] += postfix
				}
				ctx.AddMissingDependencies(missingDeps)
			}
			depPaths.WholeStaticLibObjs = depPaths.WholeStaticLibObjs.Append(staticLib.objs())
		case headerDepTag:
			// Nothing
		case objDepTag:
			depPaths.Objs.objFiles = append(depPaths.Objs.objFiles, linkFile.Path())
		case crtBeginDepTag:
			depPaths.CrtBegin = linkFile
		case crtEndDepTag:
			depPaths.CrtEnd = linkFile
		}

		switch depTag {
		case staticDepTag, staticExportDepTag, lateStaticDepTag:
			staticLib, ok := ccDep.linker.(libraryInterface)
			if !ok || !staticLib.static() {
				ctx.ModuleErrorf("module %q not a static library", depName)
				return
			}

			// When combining coverage files for shared libraries and executables, coverage files
			// in static libraries act as if they were whole static libraries. The same goes for
			// source based Abi dump files.
			depPaths.StaticLibObjs.coverageFiles = append(depPaths.StaticLibObjs.coverageFiles,
				staticLib.objs().coverageFiles...)
			depPaths.StaticLibObjs.sAbiDumpFiles = append(depPaths.StaticLibObjs.sAbiDumpFiles,
				staticLib.objs().sAbiDumpFiles...)

		}

		if ptr != nil {
			if !linkFile.Valid() {
				ctx.ModuleErrorf("module %q missing output file", depName)
				return
			}
			*ptr = append(*ptr, linkFile.Path())
		}

		if depPtr != nil {
			dep := depFile
			if !dep.Valid() {
				dep = linkFile
			}
			*depPtr = append(*depPtr, dep.Path())
		}

		makeLibName := func(depName string) string {
			libName := strings.TrimSuffix(depName, llndkLibrarySuffix)
			libName = strings.TrimSuffix(libName, vendorPublicLibrarySuffix)
			libName = strings.TrimPrefix(libName, "prebuilt_")
			isLLndk := inList(libName, llndkLibraries)
			isVendorPublicLib := inList(libName, vendorPublicLibraries)
			bothVendorAndCoreVariantsExist := ccDep.hasVendorVariant() || isLLndk
			if c.useVndk() && bothVendorAndCoreVariantsExist {
				// The vendor module in Make will have been renamed to not conflict with the core
				// module, so update the dependency name here accordingly.
				return libName + vendorSuffix
			} else if (ctx.Platform() || ctx.ProductSpecific()) && isVendorPublicLib {
				return libName + vendorPublicLibrarySuffix
			} else if ccDep.inRecovery() && !ccDep.onlyInRecovery() {
				return libName + recoverySuffix
			} else {
				return libName
			}
		}

		// Export the shared libs to Make.
		switch depTag {
		case sharedDepTag, sharedExportDepTag, lateSharedDepTag:
			// Note: the order of libs in this list is not important because
			// they merely serve as Make dependencies and do not affect this lib itself.
			c.Properties.AndroidMkSharedLibs = append(
				c.Properties.AndroidMkSharedLibs, makeLibName(depName))
		case runtimeDepTag:
			c.Properties.AndroidMkRuntimeLibs = append(
				c.Properties.AndroidMkRuntimeLibs, makeLibName(depName))
		}
	})

	// use the ordered dependencies as this module's dependencies
	depPaths.StaticLibs = append(depPaths.StaticLibs, orderStaticModuleDeps(c, directStaticDeps, directSharedDeps)...)

	// Dedup exported flags from dependencies
	depPaths.Flags = android.FirstUniqueStrings(depPaths.Flags)
	depPaths.GeneratedHeaders = android.FirstUniquePaths(depPaths.GeneratedHeaders)
	depPaths.ReexportedFlags = android.FirstUniqueStrings(depPaths.ReexportedFlags)
	depPaths.ReexportedFlagsDeps = android.FirstUniquePaths(depPaths.ReexportedFlagsDeps)

	if c.sabi != nil {
		c.sabi.Properties.ReexportedIncludeFlags = android.FirstUniqueStrings(c.sabi.Properties.ReexportedIncludeFlags)
	}

	return depPaths
}

func (c *Module) InstallInData() bool {
	if c.installer == nil {
		return false
	}
	return c.installer.inData()
}

func (c *Module) InstallInSanitizerDir() bool {
	if c.installer == nil {
		return false
	}
	if c.sanitize != nil && c.sanitize.inSanitizerDir() {
		return true
	}
	return c.installer.inSanitizerDir()
}

func (c *Module) InstallInRecovery() bool {
	return c.inRecovery()
}

func (c *Module) HostToolPath() android.OptionalPath {
	if c.installer == nil {
		return android.OptionalPath{}
	}
	return c.installer.hostToolPath()
}

func (c *Module) IntermPathForModuleOut() android.OptionalPath {
	return c.outputFile
}

func (c *Module) Srcs() android.Paths {
	if c.outputFile.Valid() {
		return android.Paths{c.outputFile.Path()}
	}
	return android.Paths{}
}

func (c *Module) static() bool {
	if static, ok := c.linker.(interface {
		static() bool
	}); ok {
		return static.static()
	}
	return false
}

//
// Defaults
//
type Defaults struct {
	android.ModuleBase
	android.DefaultsModuleBase
}

func (*Defaults) GenerateAndroidBuildActions(ctx android.ModuleContext) {
}

func (d *Defaults) DepsMutator(ctx android.BottomUpMutatorContext) {
}

func defaultsFactory() android.Module {
	return DefaultsFactory()
}

func DefaultsFactory(props ...interface{}) android.Module {
	module := &Defaults{}

	module.AddProperties(props...)
	module.AddProperties(
		&BaseProperties{},
		&VendorProperties{},
		&BaseCompilerProperties{},
		&BaseLinkerProperties{},
		&MoreBaseLinkerProperties{},
		&LibraryProperties{},
		&FlagExporterProperties{},
		&BinaryLinkerProperties{},
		&TestProperties{},
		&TestBinaryProperties{},
		&StlProperties{},
		&SanitizeProperties{},
		&StripProperties{},
		&InstallerProperties{},
		&TidyProperties{},
		&CoverageProperties{},
		&SAbiProperties{},
		&VndkProperties{},
		&LTOProperties{},
		&PgoProperties{},
		&android.ProtoProperties{},
	)

	android.InitDefaultsModule(module)

	return module
}

const (
	// coreMode is the variant used for framework-private libraries, or
	// SDK libraries. (which framework-private libraries can use)
	coreMode = "core"

	// vendorMode is the variant used for /vendor code that compiles
	// against the VNDK.
	vendorMode = "vendor"

	recoveryMode = "recovery"
)

func squashVendorSrcs(m *Module) {
	if lib, ok := m.compiler.(*libraryDecorator); ok {
		lib.baseCompiler.Properties.Srcs = append(lib.baseCompiler.Properties.Srcs,
			lib.baseCompiler.Properties.Target.Vendor.Srcs...)

		lib.baseCompiler.Properties.Exclude_srcs = append(lib.baseCompiler.Properties.Exclude_srcs,
			lib.baseCompiler.Properties.Target.Vendor.Exclude_srcs...)
	}
}

func squashRecoverySrcs(m *Module) {
	if lib, ok := m.compiler.(*libraryDecorator); ok {
		lib.baseCompiler.Properties.Srcs = append(lib.baseCompiler.Properties.Srcs,
			lib.baseCompiler.Properties.Target.Recovery.Srcs...)

		lib.baseCompiler.Properties.Exclude_srcs = append(lib.baseCompiler.Properties.Exclude_srcs,
			lib.baseCompiler.Properties.Target.Recovery.Exclude_srcs...)
	}
}

func imageMutator(mctx android.BottomUpMutatorContext) {
	if mctx.Os() != android.Android {
		return
	}

	if genrule, ok := mctx.Module().(*genrule.Module); ok {
		if props, ok := genrule.Extra.(*GenruleExtraProperties); ok {
			var coreVariantNeeded bool = false
			var vendorVariantNeeded bool = false
			var recoveryVariantNeeded bool = false
			if mctx.DeviceConfig().VndkVersion() == "" {
				coreVariantNeeded = true
			} else if Bool(props.Vendor_available) {
				coreVariantNeeded = true
				vendorVariantNeeded = true
			} else if mctx.SocSpecific() || mctx.DeviceSpecific() {
				vendorVariantNeeded = true
			} else {
				coreVariantNeeded = true
			}
			if Bool(props.Recovery_available) {
				recoveryVariantNeeded = true
			}

			if recoveryVariantNeeded {
				primaryArch := mctx.Config().DevicePrimaryArchType()
				moduleArch := genrule.Target().Arch.ArchType
				if moduleArch != primaryArch {
					recoveryVariantNeeded = false
				}
			}

			var variants []string
			if coreVariantNeeded {
				variants = append(variants, coreMode)
			}
			if vendorVariantNeeded {
				variants = append(variants, vendorMode)
			}
			if recoveryVariantNeeded {
				variants = append(variants, recoveryMode)
			}
			mctx.CreateVariations(variants...)
		}
	}

	m, ok := mctx.Module().(*Module)
	if !ok {
		return
	}

	// Sanity check
	vendorSpecific := mctx.SocSpecific() || mctx.DeviceSpecific()

	if m.VendorProperties.Vendor_available != nil && vendorSpecific {
		mctx.PropertyErrorf("vendor_available",
			"doesn't make sense at the same time as `vendor: true`, `proprietary: true`, or `device_specific:true`")
		return
	}

	if vndkdep := m.vndkdep; vndkdep != nil {
		if vndkdep.isVndk() {
			if vendorSpecific {
				if !vndkdep.isVndkExt() {
					mctx.PropertyErrorf("vndk",
						"must set `extends: \"...\"` to vndk extension")
					return
				}
			} else {
				if vndkdep.isVndkExt() {
					mctx.PropertyErrorf("vndk",
						"must set `vendor: true` to set `extends: %q`",
						m.getVndkExtendsModuleName())
					return
				}
				if m.VendorProperties.Vendor_available == nil {
					mctx.PropertyErrorf("vndk",
						"vendor_available must be set to either true or false when `vndk: {enabled: true}`")
					return
				}
			}
		} else {
			if vndkdep.isVndkSp() {
				mctx.PropertyErrorf("vndk",
					"must set `enabled: true` to set `support_system_process: true`")
				return
			}
			if vndkdep.isVndkExt() {
				mctx.PropertyErrorf("vndk",
					"must set `enabled: true` to set `extends: %q`",
					m.getVndkExtendsModuleName())
				return
			}
		}
	}

	var coreVariantNeeded bool = false
	var vendorVariantNeeded bool = false
	var recoveryVariantNeeded bool = false

	if mctx.DeviceConfig().VndkVersion() == "" {
		// If the device isn't compiling against the VNDK, we always
		// use the core mode.
		coreVariantNeeded = true
	} else if _, ok := m.linker.(*llndkStubDecorator); ok {
		// LL-NDK stubs only exist in the vendor variant, since the
		// real libraries will be used in the core variant.
		vendorVariantNeeded = true
	} else if _, ok := m.linker.(*llndkHeadersDecorator); ok {
		// ... and LL-NDK headers as well
		vendorVariantNeeded = true
	} else if _, ok := m.linker.(*vndkPrebuiltLibraryDecorator); ok {
		// Make vendor variants only for the versions in BOARD_VNDK_VERSION and
		// PRODUCT_EXTRA_VNDK_VERSIONS.
		vendorVariantNeeded = true
	} else if m.hasVendorVariant() && !vendorSpecific {
		// This will be available in both /system and /vendor
		// or a /system directory that is available to vendor.
		coreVariantNeeded = true
		vendorVariantNeeded = true
	} else if vendorSpecific && String(m.Properties.Sdk_version) == "" {
		// This will be available in /vendor (or /odm) only
		vendorVariantNeeded = true
	} else {
		// This is either in /system (or similar: /data), or is a
		// modules built with the NDK. Modules built with the NDK
		// will be restricted using the existing link type checks.
		coreVariantNeeded = true
	}

	if Bool(m.Properties.Recovery_available) {
		recoveryVariantNeeded = true
	}

	if m.ModuleBase.InstallInRecovery() {
		recoveryVariantNeeded = true
		coreVariantNeeded = false
	}

	if recoveryVariantNeeded {
		primaryArch := mctx.Config().DevicePrimaryArchType()
		moduleArch := m.Target().Arch.ArchType
		if moduleArch != primaryArch {
			recoveryVariantNeeded = false
		}
	}

	var variants []string
	if coreVariantNeeded {
		variants = append(variants, coreMode)
	}
	if vendorVariantNeeded {
		variants = append(variants, vendorMode)
	}
	if recoveryVariantNeeded {
		variants = append(variants, recoveryMode)
	}
	mod := mctx.CreateVariations(variants...)
	for i, v := range variants {
		if v == vendorMode {
			m := mod[i].(*Module)
			m.Properties.UseVndk = true
			squashVendorSrcs(m)
		} else if v == recoveryMode {
			m := mod[i].(*Module)
			m.Properties.InRecovery = true
			squashRecoverySrcs(m)
		}
	}
}

func getCurrentNdkPrebuiltVersion(ctx DepsContext) string {
	if ctx.Config().PlatformSdkVersionInt() > config.NdkMaxPrebuiltVersionInt {
		return strconv.Itoa(config.NdkMaxPrebuiltVersionInt)
	}
	return ctx.Config().PlatformSdkVersion()
}

var Bool = proptools.Bool
var BoolDefault = proptools.BoolDefault
var BoolPtr = proptools.BoolPtr
var String = proptools.String
var StringPtr = proptools.StringPtr<|MERGE_RESOLUTION|>--- conflicted
+++ resolved
@@ -166,13 +166,11 @@
 	// Deprecated. true is the default, false is invalid.
 	Clang *bool `android:"arch_variant"`
 
-<<<<<<< HEAD
 	// compile module with SDLLVM instead of AOSP LLVM
 	Sdclang *bool `android:"arch_variant"`
-=======
+
 	// Some internals still need GCC (toolchain_library)
 	Gcc bool `blueprint:"mutated"`
->>>>>>> 21ea9adc
 
 	// Minimum sdk version supported when compiling against the ndk
 	Sdk_version *string
