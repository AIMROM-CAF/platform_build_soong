// Copyright 2015 Google Inc. All rights reserved.
//
// Licensed under the Apache License, Version 2.0 (the "License");
// you may not use this file except in compliance with the License.
// You may obtain a copy of the License at
//
//     http://www.apache.org/licenses/LICENSE-2.0
//
// Unless required by applicable law or agreed to in writing, software
// distributed under the License is distributed on an "AS IS" BASIS,
// WITHOUT WARRANTIES OR CONDITIONS OF ANY KIND, either express or implied.
// See the License for the specific language governing permissions and
// limitations under the License.

package cc

// This file contains the module types for compiling C/C++ for Android, and converts the properties
// into the flags and filenames necessary to pass to the compiler.  The final creation of the rules
// is handled in builder.go

import (
	"strconv"
	"strings"

	"github.com/google/blueprint"
	"github.com/google/blueprint/proptools"

	"android/soong/android"
	"android/soong/cc/config"
	"android/soong/genrule"
)

func init() {
	android.RegisterModuleType("cc_defaults", defaultsFactory)

	android.PreDepsMutators(func(ctx android.RegisterMutatorsContext) {
		ctx.BottomUp("image", imageMutator).Parallel()
		ctx.BottomUp("link", LinkageMutator).Parallel()
		ctx.BottomUp("vndk", vndkMutator).Parallel()
		ctx.BottomUp("ndk_api", ndkApiMutator).Parallel()
		ctx.BottomUp("test_per_src", testPerSrcMutator).Parallel()
		ctx.BottomUp("begin", BeginMutator).Parallel()
	})

	android.PostDepsMutators(func(ctx android.RegisterMutatorsContext) {
		ctx.TopDown("asan_deps", sanitizerDepsMutator(asan))
		ctx.BottomUp("asan", sanitizerMutator(asan)).Parallel()

		ctx.TopDown("hwasan_deps", sanitizerDepsMutator(hwasan))
		ctx.BottomUp("hwasan", sanitizerMutator(hwasan)).Parallel()

		ctx.TopDown("cfi_deps", sanitizerDepsMutator(cfi))
		ctx.BottomUp("cfi", sanitizerMutator(cfi)).Parallel()

		ctx.TopDown("tsan_deps", sanitizerDepsMutator(tsan))
		ctx.BottomUp("tsan", sanitizerMutator(tsan)).Parallel()

		ctx.TopDown("sanitize_runtime_deps", sanitizerRuntimeDepsMutator)

		ctx.BottomUp("coverage", coverageLinkingMutator).Parallel()
		ctx.TopDown("vndk_deps", sabiDepsMutator)

		ctx.TopDown("lto_deps", ltoDepsMutator)
		ctx.BottomUp("lto", ltoMutator).Parallel()
	})

	pctx.Import("android/soong/cc/config")
}

type Deps struct {
	SharedLibs, LateSharedLibs                  []string
	StaticLibs, LateStaticLibs, WholeStaticLibs []string
	HeaderLibs                                  []string
	RuntimeLibs                                 []string

	ReexportSharedLibHeaders, ReexportStaticLibHeaders, ReexportHeaderLibHeaders []string

	ObjFiles []string

	GeneratedSources []string
	GeneratedHeaders []string

	ReexportGeneratedHeaders []string

	CrtBegin, CrtEnd string
	LinkerScript     string
}

type PathDeps struct {
	// Paths to .so files
	SharedLibs, LateSharedLibs android.Paths
	// Paths to the dependencies to use for .so files (.so.toc files)
	SharedLibsDeps, LateSharedLibsDeps android.Paths
	// Paths to .a files
	StaticLibs, LateStaticLibs, WholeStaticLibs android.Paths

	// Paths to .o files
	Objs               Objects
	StaticLibObjs      Objects
	WholeStaticLibObjs Objects

	// Paths to generated source files
	GeneratedSources android.Paths
	GeneratedHeaders android.Paths

	Flags, ReexportedFlags []string
	ReexportedFlagsDeps    android.Paths

	// Paths to crt*.o files
	CrtBegin, CrtEnd android.OptionalPath
	LinkerScript     android.OptionalPath
}

type Flags struct {
	GlobalFlags     []string // Flags that apply to C, C++, and assembly source files
	ArFlags         []string // Flags that apply to ar
	AsFlags         []string // Flags that apply to assembly source files
	CFlags          []string // Flags that apply to C and C++ source files
	ToolingCFlags   []string // Flags that apply to C and C++ source files parsed by clang LibTooling tools
	ConlyFlags      []string // Flags that apply to C source files
	CppFlags        []string // Flags that apply to C++ source files
	ToolingCppFlags []string // Flags that apply to C++ source files parsed by clang LibTooling tools
	YaccFlags       []string // Flags that apply to Yacc source files
	protoFlags      []string // Flags that apply to proto source files
	protoOutParams  []string // Flags that modify the output of proto generated files
	aidlFlags       []string // Flags that apply to aidl source files
	rsFlags         []string // Flags that apply to renderscript source files
	LdFlags         []string // Flags that apply to linker command lines
	libFlags        []string // Flags to add libraries early to the link order
	TidyFlags       []string // Flags that apply to clang-tidy
	SAbiFlags       []string // Flags that apply to header-abi-dumper
	YasmFlags       []string // Flags that apply to yasm assembly source files

	// Global include flags that apply to C, C++, and assembly source files
	// These must be after any module include flags, which will be in GlobalFlags.
	SystemIncludeFlags []string

	Toolchain config.Toolchain
<<<<<<< HEAD
	Clang     bool
	Sdclang   bool
=======
>>>>>>> 7f227b27
	Tidy      bool
	Coverage  bool
	SAbiDump  bool
	ProtoRoot bool

	RequiredInstructionSet string
	DynamicLinker          string

	CFlagsDeps  android.Paths // Files depended on by compiler flags
	LdFlagsDeps android.Paths // Files depended on by linker flags

	GroupStaticLibs bool
	ArGoldPlugin    bool // Whether LLVM gold plugin option is passed to llvm-ar
}

type ObjectLinkerProperties struct {
	// names of other cc_object modules to link into this module using partial linking
	Objs []string `android:"arch_variant"`

	// if set, add an extra objcopy --prefix-symbols= step
	Prefix_symbols *string
}

// Properties used to compile all C or C++ modules
type BaseProperties struct {
	// Deprecated. true is the default, false is invalid.
	Clang *bool `android:"arch_variant"`

<<<<<<< HEAD
	// compile module with SDLLVM instead of AOSP LLVM
	Sdclang *bool `android:"arch_variant"`

	// Some internals still need GCC (toolchain_library)
	Gcc bool `blueprint:"mutated"`

=======
>>>>>>> 7f227b27
	// Minimum sdk version supported when compiling against the ndk
	Sdk_version *string

	AndroidMkSharedLibs  []string `blueprint:"mutated"`
	AndroidMkRuntimeLibs []string `blueprint:"mutated"`
	HideFromMake         bool     `blueprint:"mutated"`
	PreventInstall       bool     `blueprint:"mutated"`

	UseVndk bool `blueprint:"mutated"`

	// *.logtags files, to combine together in order to generate the /system/etc/event-log-tags
	// file
	Logtags []string

	// Make this module available when building for recovery
	Recovery_available *bool

	InRecovery bool `blueprint:"mutated"`
}

type VendorProperties struct {
	// whether this module should be allowed to be directly depended by other
	// modules with `vendor: true`, `proprietary: true`, or `vendor_available:true`.
	// If set to true, two variants will be built separately, one like
	// normal, and the other limited to the set of libraries and headers
	// that are exposed to /vendor modules.
	//
	// The vendor variant may be used with a different (newer) /system,
	// so it shouldn't have any unversioned runtime dependencies, or
	// make assumptions about the system that may not be true in the
	// future.
	//
	// If set to false, this module becomes inaccessible from /vendor modules.
	//
	// Default value is true when vndk: {enabled: true} or vendor: true.
	//
	// Nothing happens if BOARD_VNDK_VERSION isn't set in the BoardConfig.mk
	Vendor_available *bool

	// whether this module is capable of being loaded with other instance
	// (possibly an older version) of the same module in the same process.
	// Currently, a shared library that is a member of VNDK (vndk: {enabled: true})
	// can be double loaded in a vendor process if the library is also a
	// (direct and indirect) dependency of an LLNDK library. Such libraries must be
	// explicitly marked as `double_loadable: true` by the owner, or the dependency
	// from the LLNDK lib should be cut if the lib is not designed to be double loaded.
	Double_loadable *bool
}

type ModuleContextIntf interface {
	static() bool
	staticBinary() bool
	toolchain() config.Toolchain
	useSdk() bool
	sdkVersion() string
	useVndk() bool
	isVndk() bool
	isVndkSp() bool
	isVndkExt() bool
	inRecovery() bool
	shouldCreateVndkSourceAbiDump() bool
	selectedStl() string
	baseModuleName() string
	getVndkExtendsModuleName() string
	isPgoCompile() bool
}

type ModuleContext interface {
	android.ModuleContext
	ModuleContextIntf
}

type BaseModuleContext interface {
	android.BaseContext
	ModuleContextIntf
}

type DepsContext interface {
	android.BottomUpMutatorContext
	ModuleContextIntf
}

type feature interface {
	begin(ctx BaseModuleContext)
	deps(ctx DepsContext, deps Deps) Deps
	flags(ctx ModuleContext, flags Flags) Flags
	props() []interface{}
}

type compiler interface {
	compilerInit(ctx BaseModuleContext)
	compilerDeps(ctx DepsContext, deps Deps) Deps
	compilerFlags(ctx ModuleContext, flags Flags, deps PathDeps) Flags
	compilerProps() []interface{}

	appendCflags([]string)
	appendAsflags([]string)
	compile(ctx ModuleContext, flags Flags, deps PathDeps) Objects
}

type linker interface {
	linkerInit(ctx BaseModuleContext)
	linkerDeps(ctx DepsContext, deps Deps) Deps
	linkerFlags(ctx ModuleContext, flags Flags) Flags
	linkerProps() []interface{}

	link(ctx ModuleContext, flags Flags, deps PathDeps, objs Objects) android.Path
	appendLdflags([]string)
}

type installer interface {
	installerProps() []interface{}
	install(ctx ModuleContext, path android.Path)
	inData() bool
	inSanitizerDir() bool
	hostToolPath() android.OptionalPath
}

type dependencyTag struct {
	blueprint.BaseDependencyTag
	name    string
	library bool

	reexportFlags bool
}

var (
	sharedDepTag          = dependencyTag{name: "shared", library: true}
	sharedExportDepTag    = dependencyTag{name: "shared", library: true, reexportFlags: true}
	lateSharedDepTag      = dependencyTag{name: "late shared", library: true}
	staticDepTag          = dependencyTag{name: "static", library: true}
	staticExportDepTag    = dependencyTag{name: "static", library: true, reexportFlags: true}
	lateStaticDepTag      = dependencyTag{name: "late static", library: true}
	wholeStaticDepTag     = dependencyTag{name: "whole static", library: true, reexportFlags: true}
	headerDepTag          = dependencyTag{name: "header", library: true}
	headerExportDepTag    = dependencyTag{name: "header", library: true, reexportFlags: true}
	genSourceDepTag       = dependencyTag{name: "gen source"}
	genHeaderDepTag       = dependencyTag{name: "gen header"}
	genHeaderExportDepTag = dependencyTag{name: "gen header", reexportFlags: true}
	objDepTag             = dependencyTag{name: "obj"}
	crtBeginDepTag        = dependencyTag{name: "crtbegin"}
	crtEndDepTag          = dependencyTag{name: "crtend"}
	linkerScriptDepTag    = dependencyTag{name: "linker script"}
	reuseObjTag           = dependencyTag{name: "reuse objects"}
	ndkStubDepTag         = dependencyTag{name: "ndk stub", library: true}
	ndkLateStubDepTag     = dependencyTag{name: "ndk late stub", library: true}
	vndkExtDepTag         = dependencyTag{name: "vndk extends", library: true}
	runtimeDepTag         = dependencyTag{name: "runtime lib"}
)

// Module contains the properties and members used by all C/C++ module types, and implements
// the blueprint.Module interface.  It delegates to compiler, linker, and installer interfaces
// to construct the output file.  Behavior can be customized with a Customizer interface
type Module struct {
	android.ModuleBase
	android.DefaultableModuleBase

	Properties       BaseProperties
	VendorProperties VendorProperties

	// initialize before calling Init
	hod      android.HostOrDeviceSupported
	multilib android.Multilib

	// delegates, initialize before calling Init
	features  []feature
	compiler  compiler
	linker    linker
	installer installer
	stl       *stl
	sanitize  *sanitize
	coverage  *coverage
	sabi      *sabi
	vndkdep   *vndkdep
	lto       *lto
	pgo       *pgo

	androidMkSharedLibDeps []string

	outputFile android.OptionalPath

	cachedToolchain config.Toolchain

	subAndroidMkOnce map[subAndroidMkProvider]bool

	// Flags used to compile this module
	flags Flags

	// When calling a linker, if module A depends on module B, then A must precede B in its command
	// line invocation. depsInLinkOrder stores the proper ordering of all of the transitive
	// deps of this module
	depsInLinkOrder android.Paths

	// only non-nil when this is a shared library that reuses the objects of a static library
	staticVariant *Module
}

func (c *Module) OutputFile() android.OptionalPath {
	return c.outputFile
}

func (c *Module) Init() android.Module {
	c.AddProperties(&c.Properties, &c.VendorProperties)
	if c.compiler != nil {
		c.AddProperties(c.compiler.compilerProps()...)
	}
	if c.linker != nil {
		c.AddProperties(c.linker.linkerProps()...)
	}
	if c.installer != nil {
		c.AddProperties(c.installer.installerProps()...)
	}
	if c.stl != nil {
		c.AddProperties(c.stl.props()...)
	}
	if c.sanitize != nil {
		c.AddProperties(c.sanitize.props()...)
	}
	if c.coverage != nil {
		c.AddProperties(c.coverage.props()...)
	}
	if c.sabi != nil {
		c.AddProperties(c.sabi.props()...)
	}
	if c.vndkdep != nil {
		c.AddProperties(c.vndkdep.props()...)
	}
	if c.lto != nil {
		c.AddProperties(c.lto.props()...)
	}
	if c.pgo != nil {
		c.AddProperties(c.pgo.props()...)
	}
	for _, feature := range c.features {
		c.AddProperties(feature.props()...)
	}

	c.Prefer32(func(ctx android.BaseModuleContext, base *android.ModuleBase, class android.OsClass) bool {
		switch class {
		case android.Device:
			return ctx.Config().DevicePrefer32BitExecutables()
		case android.HostCross:
			// Windows builds always prefer 32-bit
			return true
		default:
			return false
		}
	})
	android.InitAndroidArchModule(c, c.hod, c.multilib)

	android.InitDefaultableModule(c)

	return c
}

// Returns true for dependency roots (binaries)
// TODO(ccross): also handle dlopenable libraries
func (c *Module) isDependencyRoot() bool {
	if root, ok := c.linker.(interface {
		isDependencyRoot() bool
	}); ok {
		return root.isDependencyRoot()
	}
	return false
}

func (c *Module) useVndk() bool {
	return c.Properties.UseVndk
}

func (c *Module) isVndk() bool {
	if vndkdep := c.vndkdep; vndkdep != nil {
		return vndkdep.isVndk()
	}
	return false
}

func (c *Module) isPgoCompile() bool {
	if pgo := c.pgo; pgo != nil {
		return pgo.Properties.PgoCompile
	}
	return false
}

func (c *Module) isVndkSp() bool {
	if vndkdep := c.vndkdep; vndkdep != nil {
		return vndkdep.isVndkSp()
	}
	return false
}

func (c *Module) isVndkExt() bool {
	if vndkdep := c.vndkdep; vndkdep != nil {
		return vndkdep.isVndkExt()
	}
	return false
}

func (c *Module) getVndkExtendsModuleName() string {
	if vndkdep := c.vndkdep; vndkdep != nil {
		return vndkdep.getVndkExtendsModuleName()
	}
	return ""
}

// Returns true only when this module is configured to have core and vendor
// variants.
func (c *Module) hasVendorVariant() bool {
	return c.isVndk() || Bool(c.VendorProperties.Vendor_available)
}

func (c *Module) inRecovery() bool {
	return c.Properties.InRecovery || c.ModuleBase.InstallInRecovery()
}

func (c *Module) onlyInRecovery() bool {
	return c.ModuleBase.InstallInRecovery()
}

type baseModuleContext struct {
	android.BaseContext
	moduleContextImpl
}

type depsContext struct {
	android.BottomUpMutatorContext
	moduleContextImpl
}

type moduleContext struct {
	android.ModuleContext
	moduleContextImpl
}

func (ctx *moduleContext) SocSpecific() bool {
	return ctx.ModuleContext.SocSpecific() ||
		(ctx.mod.hasVendorVariant() && ctx.mod.useVndk() && !ctx.mod.isVndk())
}

type moduleContextImpl struct {
	mod *Module
	ctx BaseModuleContext
}

func (ctx *moduleContextImpl) toolchain() config.Toolchain {
	return ctx.mod.toolchain(ctx.ctx)
}

func (ctx *moduleContextImpl) static() bool {
	return ctx.mod.static()
}

func (ctx *moduleContextImpl) staticBinary() bool {
	if static, ok := ctx.mod.linker.(interface {
		staticBinary() bool
	}); ok {
		return static.staticBinary()
	}
	return false
}

func (ctx *moduleContextImpl) useSdk() bool {
	if ctx.ctx.Device() && !ctx.useVndk() && !ctx.inRecovery() {
		return String(ctx.mod.Properties.Sdk_version) != ""
	}
	return false
}

func (ctx *moduleContextImpl) sdkVersion() string {
	if ctx.ctx.Device() {
		if ctx.useVndk() {
			vndk_ver := ctx.ctx.DeviceConfig().VndkVersion()
			if vndk_ver == "current" {
				platform_vndk_ver := ctx.ctx.DeviceConfig().PlatformVndkVersion()
				if inList(platform_vndk_ver, ctx.ctx.Config().PlatformVersionCombinedCodenames()) {
					return "current"
				}
				return platform_vndk_ver
			}
			return vndk_ver
		}
		return String(ctx.mod.Properties.Sdk_version)
	}
	return ""
}

func (ctx *moduleContextImpl) useVndk() bool {
	return ctx.mod.useVndk()
}

func (ctx *moduleContextImpl) isVndk() bool {
	return ctx.mod.isVndk()
}

func (ctx *moduleContextImpl) isPgoCompile() bool {
	return ctx.mod.isPgoCompile()
}

func (ctx *moduleContextImpl) isVndkSp() bool {
	return ctx.mod.isVndkSp()
}

func (ctx *moduleContextImpl) isVndkExt() bool {
	return ctx.mod.isVndkExt()
}

func (ctx *moduleContextImpl) inRecovery() bool {
	return ctx.mod.inRecovery()
}

// Check whether ABI dumps should be created for this module.
func (ctx *moduleContextImpl) shouldCreateVndkSourceAbiDump() bool {
	if ctx.ctx.Config().IsEnvTrue("SKIP_ABI_CHECKS") {
		return false
	}
	if sanitize := ctx.mod.sanitize; sanitize != nil {
		if !sanitize.isVariantOnProductionDevice() {
			return false
		}
	}
	if !ctx.ctx.Device() {
		// Host modules do not need ABI dumps.
		return false
	}
	if inList(ctx.baseModuleName(), llndkLibraries) {
		return true
	}
	if inList(ctx.baseModuleName(), ndkMigratedLibs) {
		return true
	}
	if ctx.useVndk() && ctx.isVndk() {
		// Return true if this is VNDK-core, VNDK-SP, or VNDK-Ext and this is not
		// VNDK-private.
		return Bool(ctx.mod.VendorProperties.Vendor_available) || ctx.isVndkExt()
	}
	return false
}

func (ctx *moduleContextImpl) selectedStl() string {
	if stl := ctx.mod.stl; stl != nil {
		return stl.Properties.SelectedStl
	}
	return ""
}

func (ctx *moduleContextImpl) baseModuleName() string {
	return ctx.mod.ModuleBase.BaseModuleName()
}

func (ctx *moduleContextImpl) getVndkExtendsModuleName() string {
	return ctx.mod.getVndkExtendsModuleName()
}

func newBaseModule(hod android.HostOrDeviceSupported, multilib android.Multilib) *Module {
	return &Module{
		hod:      hod,
		multilib: multilib,
	}
}

func newModule(hod android.HostOrDeviceSupported, multilib android.Multilib) *Module {
	module := newBaseModule(hod, multilib)
	module.features = []feature{
		&tidyFeature{},
	}
	module.stl = &stl{}
	module.sanitize = &sanitize{}
	module.coverage = &coverage{}
	module.sabi = &sabi{}
	module.vndkdep = &vndkdep{}
	module.lto = &lto{}
	module.pgo = &pgo{}
	return module
}

func (c *Module) Prebuilt() *android.Prebuilt {
	if p, ok := c.linker.(prebuiltLinkerInterface); ok {
		return p.prebuilt()
	}
	return nil
}

func (c *Module) Name() string {
	name := c.ModuleBase.Name()
	if p, ok := c.linker.(interface {
		Name(string) string
	}); ok {
		name = p.Name(name)
	}
	return name
}

// orderDeps reorders dependencies into a list such that if module A depends on B, then
// A will precede B in the resultant list.
// This is convenient for passing into a linker.
// Note that directSharedDeps should be the analogous static library for each shared lib dep
func orderDeps(directStaticDeps []android.Path, directSharedDeps []android.Path, allTransitiveDeps map[android.Path][]android.Path) (orderedAllDeps []android.Path, orderedDeclaredDeps []android.Path) {
	// If A depends on B, then
	//   Every list containing A will also contain B later in the list
	//   So, after concatenating all lists, the final instance of B will have come from the same
	//     original list as the final instance of A
	//   So, the final instance of B will be later in the concatenation than the final A
	//   So, keeping only the final instance of A and of B ensures that A is earlier in the output
	//     list than B
	for _, dep := range directStaticDeps {
		orderedAllDeps = append(orderedAllDeps, dep)
		orderedAllDeps = append(orderedAllDeps, allTransitiveDeps[dep]...)
	}
	for _, dep := range directSharedDeps {
		orderedAllDeps = append(orderedAllDeps, dep)
		orderedAllDeps = append(orderedAllDeps, allTransitiveDeps[dep]...)
	}

	orderedAllDeps = android.LastUniquePaths(orderedAllDeps)

	// We don't want to add any new dependencies into directStaticDeps (to allow the caller to
	// intentionally exclude or replace any unwanted transitive dependencies), so we limit the
	// resultant list to only what the caller has chosen to include in directStaticDeps
	_, orderedDeclaredDeps = android.FilterPathList(orderedAllDeps, directStaticDeps)

	return orderedAllDeps, orderedDeclaredDeps
}

func orderStaticModuleDeps(module *Module, staticDeps []*Module, sharedDeps []*Module) (results []android.Path) {
	// convert Module to Path
	allTransitiveDeps := make(map[android.Path][]android.Path, len(staticDeps))
	staticDepFiles := []android.Path{}
	for _, dep := range staticDeps {
		allTransitiveDeps[dep.outputFile.Path()] = dep.depsInLinkOrder
		staticDepFiles = append(staticDepFiles, dep.outputFile.Path())
	}
	sharedDepFiles := []android.Path{}
	for _, sharedDep := range sharedDeps {
		staticAnalogue := sharedDep.staticVariant
		if staticAnalogue != nil {
			allTransitiveDeps[staticAnalogue.outputFile.Path()] = staticAnalogue.depsInLinkOrder
			sharedDepFiles = append(sharedDepFiles, staticAnalogue.outputFile.Path())
		}
	}

	// reorder the dependencies based on transitive dependencies
	module.depsInLinkOrder, results = orderDeps(staticDepFiles, sharedDepFiles, allTransitiveDeps)

	return results
}

func (c *Module) GenerateAndroidBuildActions(actx android.ModuleContext) {
	ctx := &moduleContext{
		ModuleContext: actx,
		moduleContextImpl: moduleContextImpl{
			mod: c,
		},
	}
	ctx.ctx = ctx

	deps := c.depsToPaths(ctx)
	if ctx.Failed() {
		return
	}

	if c.Properties.Clang != nil && *c.Properties.Clang == false {
		ctx.PropertyErrorf("clang", "false (GCC) is no longer supported")
	}

	flags := Flags{
		Toolchain: c.toolchain(ctx),
<<<<<<< HEAD
		Clang:     c.clang(ctx),
		Sdclang:   c.sdclang(ctx),
=======
>>>>>>> 7f227b27
	}
	if c.compiler != nil {
		flags = c.compiler.compilerFlags(ctx, flags, deps)
	}
	if c.linker != nil {
		flags = c.linker.linkerFlags(ctx, flags)
	}
	if c.stl != nil {
		flags = c.stl.flags(ctx, flags)
	}
	if c.sanitize != nil {
		flags = c.sanitize.flags(ctx, flags)
	}
	if c.coverage != nil {
		flags = c.coverage.flags(ctx, flags)
	}
	if c.lto != nil {
		flags = c.lto.flags(ctx, flags)
	}
	if c.pgo != nil {
		flags = c.pgo.flags(ctx, flags)
	}
	for _, feature := range c.features {
		flags = feature.flags(ctx, flags)
	}
	if ctx.Failed() {
		return
	}

	flags.CFlags, _ = filterList(flags.CFlags, config.IllegalFlags)
	flags.CppFlags, _ = filterList(flags.CppFlags, config.IllegalFlags)
	flags.ConlyFlags, _ = filterList(flags.ConlyFlags, config.IllegalFlags)

	flags.GlobalFlags = append(flags.GlobalFlags, deps.Flags...)
	c.flags = flags
	// We need access to all the flags seen by a source file.
	if c.sabi != nil {
		flags = c.sabi.flags(ctx, flags)
	}
	// Optimization to reduce size of build.ninja
	// Replace the long list of flags for each file with a module-local variable
	ctx.Variable(pctx, "cflags", strings.Join(flags.CFlags, " "))
	ctx.Variable(pctx, "cppflags", strings.Join(flags.CppFlags, " "))
	ctx.Variable(pctx, "asflags", strings.Join(flags.AsFlags, " "))
	flags.CFlags = []string{"$cflags"}
	flags.CppFlags = []string{"$cppflags"}
	flags.AsFlags = []string{"$asflags"}

	var objs Objects
	if c.compiler != nil {
		objs = c.compiler.compile(ctx, flags, deps)
		if ctx.Failed() {
			return
		}
	}

	if c.linker != nil {
		outputFile := c.linker.link(ctx, flags, deps, objs)
		if ctx.Failed() {
			return
		}
		c.outputFile = android.OptionalPathForPath(outputFile)
	}

	if c.installer != nil && !c.Properties.PreventInstall && c.outputFile.Valid() {
		c.installer.install(ctx, c.outputFile.Path())
		if ctx.Failed() {
			return
		}
	}
}

func (c *Module) toolchain(ctx BaseModuleContext) config.Toolchain {
	if c.cachedToolchain == nil {
		c.cachedToolchain = config.FindToolchain(ctx.Os(), ctx.Arch())
	}
	return c.cachedToolchain
}

func (c *Module) begin(ctx BaseModuleContext) {
	if c.compiler != nil {
		c.compiler.compilerInit(ctx)
	}
	if c.linker != nil {
		c.linker.linkerInit(ctx)
	}
	if c.stl != nil {
		c.stl.begin(ctx)
	}
	if c.sanitize != nil {
		c.sanitize.begin(ctx)
	}
	if c.coverage != nil {
		c.coverage.begin(ctx)
	}
	if c.sabi != nil {
		c.sabi.begin(ctx)
	}
	if c.vndkdep != nil {
		c.vndkdep.begin(ctx)
	}
	if c.lto != nil {
		c.lto.begin(ctx)
	}
	if c.pgo != nil {
		c.pgo.begin(ctx)
	}
	for _, feature := range c.features {
		feature.begin(ctx)
	}
	if ctx.useSdk() {
		version, err := normalizeNdkApiLevel(ctx, ctx.sdkVersion(), ctx.Arch())
		if err != nil {
			ctx.PropertyErrorf("sdk_version", err.Error())
		}
		c.Properties.Sdk_version = StringPtr(version)
	}
}

func (c *Module) deps(ctx DepsContext) Deps {
	deps := Deps{}

	if c.compiler != nil {
		deps = c.compiler.compilerDeps(ctx, deps)
	}
	// Add the PGO dependency (the clang_rt.profile runtime library), which
	// sometimes depends on symbols from libgcc, before libgcc gets added
	// in linkerDeps().
	if c.pgo != nil {
		deps = c.pgo.deps(ctx, deps)
	}
	if c.linker != nil {
		deps = c.linker.linkerDeps(ctx, deps)
	}
	if c.stl != nil {
		deps = c.stl.deps(ctx, deps)
	}
	if c.sanitize != nil {
		deps = c.sanitize.deps(ctx, deps)
	}
	if c.coverage != nil {
		deps = c.coverage.deps(ctx, deps)
	}
	if c.sabi != nil {
		deps = c.sabi.deps(ctx, deps)
	}
	if c.vndkdep != nil {
		deps = c.vndkdep.deps(ctx, deps)
	}
	if c.lto != nil {
		deps = c.lto.deps(ctx, deps)
	}
	for _, feature := range c.features {
		deps = feature.deps(ctx, deps)
	}

	deps.WholeStaticLibs = android.LastUniqueStrings(deps.WholeStaticLibs)
	deps.StaticLibs = android.LastUniqueStrings(deps.StaticLibs)
	deps.LateStaticLibs = android.LastUniqueStrings(deps.LateStaticLibs)
	deps.SharedLibs = android.LastUniqueStrings(deps.SharedLibs)
	deps.LateSharedLibs = android.LastUniqueStrings(deps.LateSharedLibs)
	deps.HeaderLibs = android.LastUniqueStrings(deps.HeaderLibs)
	deps.RuntimeLibs = android.LastUniqueStrings(deps.RuntimeLibs)

	for _, lib := range deps.ReexportSharedLibHeaders {
		if !inList(lib, deps.SharedLibs) {
			ctx.PropertyErrorf("export_shared_lib_headers", "Shared library not in shared_libs: '%s'", lib)
		}
	}

	for _, lib := range deps.ReexportStaticLibHeaders {
		if !inList(lib, deps.StaticLibs) {
			ctx.PropertyErrorf("export_static_lib_headers", "Static library not in static_libs: '%s'", lib)
		}
	}

	for _, lib := range deps.ReexportHeaderLibHeaders {
		if !inList(lib, deps.HeaderLibs) {
			ctx.PropertyErrorf("export_header_lib_headers", "Header library not in header_libs: '%s'", lib)
		}
	}

	for _, gen := range deps.ReexportGeneratedHeaders {
		if !inList(gen, deps.GeneratedHeaders) {
			ctx.PropertyErrorf("export_generated_headers", "Generated header module not in generated_headers: '%s'", gen)
		}
	}

	return deps
}

func (c *Module) beginMutator(actx android.BottomUpMutatorContext) {
	ctx := &baseModuleContext{
		BaseContext: actx,
		moduleContextImpl: moduleContextImpl{
			mod: c,
		},
	}
	ctx.ctx = ctx

	c.begin(ctx)
}

func (c *Module) DepsMutator(actx android.BottomUpMutatorContext) {
	ctx := &depsContext{
		BottomUpMutatorContext: actx,
		moduleContextImpl: moduleContextImpl{
			mod: c,
		},
	}
	ctx.ctx = ctx

	deps := c.deps(ctx)

	variantNdkLibs := []string{}
	variantLateNdkLibs := []string{}
	if ctx.Os() == android.Android {
		version := ctx.sdkVersion()

		// rewriteNdkLibs takes a list of names of shared libraries and scans it for three types
		// of names:
		//
		// 1. Name of an NDK library that refers to a prebuilt module.
		//    For each of these, it adds the name of the prebuilt module (which will be in
		//    prebuilts/ndk) to the list of nonvariant libs.
		// 2. Name of an NDK library that refers to an ndk_library module.
		//    For each of these, it adds the name of the ndk_library module to the list of
		//    variant libs.
		// 3. Anything else (so anything that isn't an NDK library).
		//    It adds these to the nonvariantLibs list.
		//
		// The caller can then know to add the variantLibs dependencies differently from the
		// nonvariantLibs
		rewriteNdkLibs := func(list []string) (nonvariantLibs []string, variantLibs []string) {
			variantLibs = []string{}
			nonvariantLibs = []string{}
			for _, entry := range list {
				if ctx.useSdk() && inList(entry, ndkPrebuiltSharedLibraries) {
					if !inList(entry, ndkMigratedLibs) {
						nonvariantLibs = append(nonvariantLibs, entry+".ndk."+version)
					} else {
						variantLibs = append(variantLibs, entry+ndkLibrarySuffix)
					}
				} else if ctx.useVndk() && inList(entry, llndkLibraries) {
					nonvariantLibs = append(nonvariantLibs, entry+llndkLibrarySuffix)
				} else if (ctx.Platform() || ctx.ProductSpecific()) && inList(entry, vendorPublicLibraries) {
					vendorPublicLib := entry + vendorPublicLibrarySuffix
					if actx.OtherModuleExists(vendorPublicLib) {
						nonvariantLibs = append(nonvariantLibs, vendorPublicLib)
					} else {
						// This can happen if vendor_public_library module is defined in a
						// namespace that isn't visible to the current module. In that case,
						// link to the original library.
						nonvariantLibs = append(nonvariantLibs, entry)
					}
				} else {
					nonvariantLibs = append(nonvariantLibs, entry)
				}
			}
			return nonvariantLibs, variantLibs
		}

		deps.SharedLibs, variantNdkLibs = rewriteNdkLibs(deps.SharedLibs)
		deps.LateSharedLibs, variantLateNdkLibs = rewriteNdkLibs(deps.LateSharedLibs)
		deps.ReexportSharedLibHeaders, _ = rewriteNdkLibs(deps.ReexportSharedLibHeaders)
	}

	for _, lib := range deps.HeaderLibs {
		depTag := headerDepTag
		if inList(lib, deps.ReexportHeaderLibHeaders) {
			depTag = headerExportDepTag
		}
		actx.AddVariationDependencies(nil, depTag, lib)
	}

	actx.AddVariationDependencies([]blueprint.Variation{
		{Mutator: "link", Variation: "static"},
	}, wholeStaticDepTag, deps.WholeStaticLibs...)

	for _, lib := range deps.StaticLibs {
		depTag := staticDepTag
		if inList(lib, deps.ReexportStaticLibHeaders) {
			depTag = staticExportDepTag
		}
		actx.AddVariationDependencies([]blueprint.Variation{
			{Mutator: "link", Variation: "static"},
		}, depTag, lib)
	}

	actx.AddVariationDependencies([]blueprint.Variation{
		{Mutator: "link", Variation: "static"},
	}, lateStaticDepTag, deps.LateStaticLibs...)

	for _, lib := range deps.SharedLibs {
		depTag := sharedDepTag
		if inList(lib, deps.ReexportSharedLibHeaders) {
			depTag = sharedExportDepTag
		}
		actx.AddVariationDependencies([]blueprint.Variation{
			{Mutator: "link", Variation: "shared"},
		}, depTag, lib)
	}

	actx.AddVariationDependencies([]blueprint.Variation{
		{Mutator: "link", Variation: "shared"},
	}, lateSharedDepTag, deps.LateSharedLibs...)

	actx.AddVariationDependencies([]blueprint.Variation{
		{Mutator: "link", Variation: "shared"},
	}, runtimeDepTag, deps.RuntimeLibs...)

	actx.AddDependency(c, genSourceDepTag, deps.GeneratedSources...)

	for _, gen := range deps.GeneratedHeaders {
		depTag := genHeaderDepTag
		if inList(gen, deps.ReexportGeneratedHeaders) {
			depTag = genHeaderExportDepTag
		}
		actx.AddDependency(c, depTag, gen)
	}

	actx.AddVariationDependencies(nil, objDepTag, deps.ObjFiles...)

	if deps.CrtBegin != "" {
		actx.AddVariationDependencies(nil, crtBeginDepTag, deps.CrtBegin)
	}
	if deps.CrtEnd != "" {
		actx.AddVariationDependencies(nil, crtEndDepTag, deps.CrtEnd)
	}
	if deps.LinkerScript != "" {
		actx.AddDependency(c, linkerScriptDepTag, deps.LinkerScript)
	}

	version := ctx.sdkVersion()
	actx.AddVariationDependencies([]blueprint.Variation{
		{Mutator: "ndk_api", Variation: version},
		{Mutator: "link", Variation: "shared"},
	}, ndkStubDepTag, variantNdkLibs...)
	actx.AddVariationDependencies([]blueprint.Variation{
		{Mutator: "ndk_api", Variation: version},
		{Mutator: "link", Variation: "shared"},
	}, ndkLateStubDepTag, variantLateNdkLibs...)

	if vndkdep := c.vndkdep; vndkdep != nil {
		if vndkdep.isVndkExt() {
			baseModuleMode := vendorMode
			if actx.DeviceConfig().VndkVersion() == "" {
				baseModuleMode = coreMode
			}
			actx.AddVariationDependencies([]blueprint.Variation{
				{Mutator: "image", Variation: baseModuleMode},
				{Mutator: "link", Variation: "shared"},
			}, vndkExtDepTag, vndkdep.getVndkExtendsModuleName())
		}
	}
}

func BeginMutator(ctx android.BottomUpMutatorContext) {
	if c, ok := ctx.Module().(*Module); ok && c.Enabled() {
		c.beginMutator(ctx)
	}
}

// Whether a module can link to another module, taking into
// account NDK linking.
func checkLinkType(ctx android.ModuleContext, from *Module, to *Module, tag dependencyTag) {
	if from.Target().Os != android.Android {
		// Host code is not restricted
		return
	}
	if from.Properties.UseVndk {
		// Though vendor code is limited by the vendor mutator,
		// each vendor-available module needs to check
		// link-type for VNDK.
		if from.vndkdep != nil {
			from.vndkdep.vndkCheckLinkType(ctx, to, tag)
		}
		return
	}
	if String(from.Properties.Sdk_version) == "" {
		// Platform code can link to anything
		return
	}
	if from.inRecovery() {
		// Recovery code is not NDK
		return
	}
	if _, ok := to.linker.(*toolchainLibraryDecorator); ok {
		// These are always allowed
		return
	}
	if _, ok := to.linker.(*ndkPrebuiltStlLinker); ok {
		// These are allowed, but they don't set sdk_version
		return
	}
	if _, ok := to.linker.(*stubDecorator); ok {
		// These aren't real libraries, but are the stub shared libraries that are included in
		// the NDK.
		return
	}
	if String(to.Properties.Sdk_version) == "" {
		// NDK code linking to platform code is never okay.
		ctx.ModuleErrorf("depends on non-NDK-built library %q",
			ctx.OtherModuleName(to))
	}

	// At this point we know we have two NDK libraries, but we need to
	// check that we're not linking against anything built against a higher
	// API level, as it is only valid to link against older or equivalent
	// APIs.

	// Current can link against anything.
	if String(from.Properties.Sdk_version) != "current" {
		// Otherwise we need to check.
		if String(to.Properties.Sdk_version) == "current" {
			// Current can't be linked against by anything else.
			ctx.ModuleErrorf("links %q built against newer API version %q",
				ctx.OtherModuleName(to), "current")
		} else {
			fromApi, err := strconv.Atoi(String(from.Properties.Sdk_version))
			if err != nil {
				ctx.PropertyErrorf("sdk_version",
					"Invalid sdk_version value (must be int or current): %q",
					String(from.Properties.Sdk_version))
			}
			toApi, err := strconv.Atoi(String(to.Properties.Sdk_version))
			if err != nil {
				ctx.PropertyErrorf("sdk_version",
					"Invalid sdk_version value (must be int or current): %q",
					String(to.Properties.Sdk_version))
			}

			if toApi > fromApi {
				ctx.ModuleErrorf("links %q built against newer API version %q",
					ctx.OtherModuleName(to), String(to.Properties.Sdk_version))
			}
		}
	}

	// Also check that the two STL choices are compatible.
	fromStl := from.stl.Properties.SelectedStl
	toStl := to.stl.Properties.SelectedStl
	if fromStl == "" || toStl == "" {
		// Libraries that don't use the STL are unrestricted.
	} else if fromStl == "ndk_system" || toStl == "ndk_system" {
		// We can be permissive with the system "STL" since it is only the C++
		// ABI layer, but in the future we should make sure that everyone is
		// using either libc++ or nothing.
	} else if getNdkStlFamily(from) != getNdkStlFamily(to) {
		ctx.ModuleErrorf("uses %q and depends on %q which uses incompatible %q",
			from.stl.Properties.SelectedStl, ctx.OtherModuleName(to),
			to.stl.Properties.SelectedStl)
	}
}

// Tests whether the dependent library is okay to be double loaded inside a single process.
// If a library is a member of VNDK and at the same time dependencies of an LLNDK library,
// it is subject to be double loaded. Such lib should be explicitly marked as double_loaded: true
// or as vndk-sp (vndk: { enabled: true, support_system_process: true}).
func checkDoubleLoadableLibries(ctx android.ModuleContext, from *Module, to *Module) {
	if _, ok := from.linker.(*libraryDecorator); !ok {
		return
	}

	if inList(ctx.ModuleName(), llndkLibraries) ||
		(from.useVndk() && Bool(from.VendorProperties.Double_loadable)) {
		_, depIsLlndk := to.linker.(*llndkStubDecorator)
		depIsVndkSp := false
		if to.vndkdep != nil && to.vndkdep.isVndkSp() {
			depIsVndkSp = true
		}
		depIsVndk := false
		if to.vndkdep != nil && to.vndkdep.isVndk() {
			depIsVndk = true
		}
		depIsDoubleLoadable := Bool(to.VendorProperties.Double_loadable)
		if !depIsLlndk && !depIsVndkSp && !depIsDoubleLoadable && depIsVndk {
			ctx.ModuleErrorf("links VNDK library %q that isn't double_loadable.",
				ctx.OtherModuleName(to))
		}
	}
}

func (c *Module) sdclang(ctx BaseModuleContext) bool {
	sdclang := Bool(c.Properties.Sdclang)

	if !c.clang(ctx) {
		return false
	}

	// SDLLVM is not for host build
	if ctx.Host() {
		return false
	}

	if c.Properties.Sdclang == nil && config.SDClang {
		return true
	}

	return sdclang
}

// Convert dependencies to paths.  Returns a PathDeps containing paths
func (c *Module) depsToPaths(ctx android.ModuleContext) PathDeps {
	var depPaths PathDeps

	directStaticDeps := []*Module{}
	directSharedDeps := []*Module{}

	ctx.VisitDirectDeps(func(dep android.Module) {
		depName := ctx.OtherModuleName(dep)
		depTag := ctx.OtherModuleDependencyTag(dep)

		ccDep, _ := dep.(*Module)
		if ccDep == nil {
			// handling for a few module types that aren't cc Module but that are also supported
			switch depTag {
			case genSourceDepTag:
				if genRule, ok := dep.(genrule.SourceFileGenerator); ok {
					depPaths.GeneratedSources = append(depPaths.GeneratedSources,
						genRule.GeneratedSourceFiles()...)
				} else {
					ctx.ModuleErrorf("module %q is not a gensrcs or genrule", depName)
				}
				// Support exported headers from a generated_sources dependency
				fallthrough
			case genHeaderDepTag, genHeaderExportDepTag:
				if genRule, ok := dep.(genrule.SourceFileGenerator); ok {
					depPaths.GeneratedHeaders = append(depPaths.GeneratedHeaders,
						genRule.GeneratedDeps()...)
					flags := includeDirsToFlags(genRule.GeneratedHeaderDirs())
					depPaths.Flags = append(depPaths.Flags, flags)
					if depTag == genHeaderExportDepTag {
						depPaths.ReexportedFlags = append(depPaths.ReexportedFlags, flags)
						depPaths.ReexportedFlagsDeps = append(depPaths.ReexportedFlagsDeps,
							genRule.GeneratedDeps()...)
						// Add these re-exported flags to help header-abi-dumper to infer the abi exported by a library.
						c.sabi.Properties.ReexportedIncludeFlags = append(c.sabi.Properties.ReexportedIncludeFlags, flags)

					}
				} else {
					ctx.ModuleErrorf("module %q is not a genrule", depName)
				}
			case linkerScriptDepTag:
				if genRule, ok := dep.(genrule.SourceFileGenerator); ok {
					files := genRule.GeneratedSourceFiles()
					if len(files) == 1 {
						depPaths.LinkerScript = android.OptionalPathForPath(files[0])
					} else if len(files) > 1 {
						ctx.ModuleErrorf("module %q can only generate a single file if used for a linker script", depName)
					}
				} else {
					ctx.ModuleErrorf("module %q is not a genrule", depName)
				}
			}
			return
		}

		if dep.Target().Os != ctx.Os() {
			ctx.ModuleErrorf("OS mismatch between %q and %q", ctx.ModuleName(), depName)
			return
		}
		if dep.Target().Arch.ArchType != ctx.Arch().ArchType {
			ctx.ModuleErrorf("Arch mismatch between %q and %q", ctx.ModuleName(), depName)
			return
		}

		// re-exporting flags
		if depTag == reuseObjTag {
			if l, ok := ccDep.compiler.(libraryInterface); ok {
				c.staticVariant = ccDep
				objs, flags, deps := l.reuseObjs()
				depPaths.Objs = depPaths.Objs.Append(objs)
				depPaths.ReexportedFlags = append(depPaths.ReexportedFlags, flags...)
				depPaths.ReexportedFlagsDeps = append(depPaths.ReexportedFlagsDeps, deps...)
				return
			}
		}
		if t, ok := depTag.(dependencyTag); ok && t.library {
			if i, ok := ccDep.linker.(exportedFlagsProducer); ok {
				flags := i.exportedFlags()
				deps := i.exportedFlagsDeps()
				depPaths.Flags = append(depPaths.Flags, flags...)
				depPaths.GeneratedHeaders = append(depPaths.GeneratedHeaders, deps...)

				if t.reexportFlags {
					depPaths.ReexportedFlags = append(depPaths.ReexportedFlags, flags...)
					depPaths.ReexportedFlagsDeps = append(depPaths.ReexportedFlagsDeps, deps...)
					// Add these re-exported flags to help header-abi-dumper to infer the abi exported by a library.
					// Re-exported shared library headers must be included as well since they can help us with type information
					// about template instantiations (instantiated from their headers).
					c.sabi.Properties.ReexportedIncludeFlags = append(c.sabi.Properties.ReexportedIncludeFlags, flags...)
				}
			}

			checkLinkType(ctx, c, ccDep, t)
			checkDoubleLoadableLibries(ctx, c, ccDep)
		}

		var ptr *android.Paths
		var depPtr *android.Paths

		linkFile := ccDep.outputFile
		depFile := android.OptionalPath{}

		switch depTag {
		case ndkStubDepTag, sharedDepTag, sharedExportDepTag:
			ptr = &depPaths.SharedLibs
			depPtr = &depPaths.SharedLibsDeps
			depFile = ccDep.linker.(libraryInterface).toc()
			directSharedDeps = append(directSharedDeps, ccDep)
		case lateSharedDepTag, ndkLateStubDepTag:
			ptr = &depPaths.LateSharedLibs
			depPtr = &depPaths.LateSharedLibsDeps
			depFile = ccDep.linker.(libraryInterface).toc()
		case staticDepTag, staticExportDepTag:
			ptr = nil
			directStaticDeps = append(directStaticDeps, ccDep)
		case lateStaticDepTag:
			ptr = &depPaths.LateStaticLibs
		case wholeStaticDepTag:
			ptr = &depPaths.WholeStaticLibs
			staticLib, ok := ccDep.linker.(libraryInterface)
			if !ok || !staticLib.static() {
				ctx.ModuleErrorf("module %q not a static library", depName)
				return
			}

			if missingDeps := staticLib.getWholeStaticMissingDeps(); missingDeps != nil {
				postfix := " (required by " + ctx.OtherModuleName(dep) + ")"
				for i := range missingDeps {
					missingDeps[i] += postfix
				}
				ctx.AddMissingDependencies(missingDeps)
			}
			depPaths.WholeStaticLibObjs = depPaths.WholeStaticLibObjs.Append(staticLib.objs())
		case headerDepTag:
			// Nothing
		case objDepTag:
			depPaths.Objs.objFiles = append(depPaths.Objs.objFiles, linkFile.Path())
		case crtBeginDepTag:
			depPaths.CrtBegin = linkFile
		case crtEndDepTag:
			depPaths.CrtEnd = linkFile
		}

		switch depTag {
		case staticDepTag, staticExportDepTag, lateStaticDepTag:
			staticLib, ok := ccDep.linker.(libraryInterface)
			if !ok || !staticLib.static() {
				ctx.ModuleErrorf("module %q not a static library", depName)
				return
			}

			// When combining coverage files for shared libraries and executables, coverage files
			// in static libraries act as if they were whole static libraries. The same goes for
			// source based Abi dump files.
			depPaths.StaticLibObjs.coverageFiles = append(depPaths.StaticLibObjs.coverageFiles,
				staticLib.objs().coverageFiles...)
			depPaths.StaticLibObjs.sAbiDumpFiles = append(depPaths.StaticLibObjs.sAbiDumpFiles,
				staticLib.objs().sAbiDumpFiles...)

		}

		if ptr != nil {
			if !linkFile.Valid() {
				ctx.ModuleErrorf("module %q missing output file", depName)
				return
			}
			*ptr = append(*ptr, linkFile.Path())
		}

		if depPtr != nil {
			dep := depFile
			if !dep.Valid() {
				dep = linkFile
			}
			*depPtr = append(*depPtr, dep.Path())
		}

		makeLibName := func(depName string) string {
			libName := strings.TrimSuffix(depName, llndkLibrarySuffix)
			libName = strings.TrimSuffix(libName, vendorPublicLibrarySuffix)
			libName = strings.TrimPrefix(libName, "prebuilt_")
			isLLndk := inList(libName, llndkLibraries)
			isVendorPublicLib := inList(libName, vendorPublicLibraries)
			bothVendorAndCoreVariantsExist := ccDep.hasVendorVariant() || isLLndk
			if c.useVndk() && bothVendorAndCoreVariantsExist {
				// The vendor module in Make will have been renamed to not conflict with the core
				// module, so update the dependency name here accordingly.
				return libName + vendorSuffix
			} else if (ctx.Platform() || ctx.ProductSpecific()) && isVendorPublicLib {
				return libName + vendorPublicLibrarySuffix
			} else if ccDep.inRecovery() && !ccDep.onlyInRecovery() {
				return libName + recoverySuffix
			} else {
				return libName
			}
		}

		// Export the shared libs to Make.
		switch depTag {
		case sharedDepTag, sharedExportDepTag, lateSharedDepTag:
			// Note: the order of libs in this list is not important because
			// they merely serve as Make dependencies and do not affect this lib itself.
			c.Properties.AndroidMkSharedLibs = append(
				c.Properties.AndroidMkSharedLibs, makeLibName(depName))
		case runtimeDepTag:
			c.Properties.AndroidMkRuntimeLibs = append(
				c.Properties.AndroidMkRuntimeLibs, makeLibName(depName))
		}
	})

	// use the ordered dependencies as this module's dependencies
	depPaths.StaticLibs = append(depPaths.StaticLibs, orderStaticModuleDeps(c, directStaticDeps, directSharedDeps)...)

	// Dedup exported flags from dependencies
	depPaths.Flags = android.FirstUniqueStrings(depPaths.Flags)
	depPaths.GeneratedHeaders = android.FirstUniquePaths(depPaths.GeneratedHeaders)
	depPaths.ReexportedFlags = android.FirstUniqueStrings(depPaths.ReexportedFlags)
	depPaths.ReexportedFlagsDeps = android.FirstUniquePaths(depPaths.ReexportedFlagsDeps)

	if c.sabi != nil {
		c.sabi.Properties.ReexportedIncludeFlags = android.FirstUniqueStrings(c.sabi.Properties.ReexportedIncludeFlags)
	}

	return depPaths
}

func (c *Module) InstallInData() bool {
	if c.installer == nil {
		return false
	}
	return c.installer.inData()
}

func (c *Module) InstallInSanitizerDir() bool {
	if c.installer == nil {
		return false
	}
	if c.sanitize != nil && c.sanitize.inSanitizerDir() {
		return true
	}
	return c.installer.inSanitizerDir()
}

func (c *Module) InstallInRecovery() bool {
	return c.inRecovery()
}

func (c *Module) HostToolPath() android.OptionalPath {
	if c.installer == nil {
		return android.OptionalPath{}
	}
	return c.installer.hostToolPath()
}

func (c *Module) IntermPathForModuleOut() android.OptionalPath {
	return c.outputFile
}

func (c *Module) Srcs() android.Paths {
	if c.outputFile.Valid() {
		return android.Paths{c.outputFile.Path()}
	}
	return android.Paths{}
}

func (c *Module) static() bool {
	if static, ok := c.linker.(interface {
		static() bool
	}); ok {
		return static.static()
	}
	return false
}

func (c *Module) getMakeLinkType() string {
	if c.useVndk() {
		if inList(c.Name(), vndkCoreLibraries) || inList(c.Name(), vndkSpLibraries) || inList(c.Name(), llndkLibraries) {
			if inList(c.Name(), vndkPrivateLibraries) {
				return "native:vndk_private"
			} else {
				return "native:vndk"
			}
		} else {
			return "native:vendor"
		}
	} else if c.inRecovery() {
		return "native:recovery"
	} else if c.Target().Os == android.Android && String(c.Properties.Sdk_version) != "" {
		return "native:ndk:none:none"
		// TODO(b/114741097): use the correct ndk stl once build errors have been fixed
		//family, link := getNdkStlFamilyAndLinkType(c)
		//return fmt.Sprintf("native:ndk:%s:%s", family, link)
	} else {
		return "native:platform"
	}
}

//
// Defaults
//
type Defaults struct {
	android.ModuleBase
	android.DefaultsModuleBase
}

func (*Defaults) GenerateAndroidBuildActions(ctx android.ModuleContext) {
}

func (d *Defaults) DepsMutator(ctx android.BottomUpMutatorContext) {
}

func defaultsFactory() android.Module {
	return DefaultsFactory()
}

func DefaultsFactory(props ...interface{}) android.Module {
	module := &Defaults{}

	module.AddProperties(props...)
	module.AddProperties(
		&BaseProperties{},
		&VendorProperties{},
		&BaseCompilerProperties{},
		&BaseLinkerProperties{},
		&MoreBaseLinkerProperties{},
		&LibraryProperties{},
		&FlagExporterProperties{},
		&BinaryLinkerProperties{},
		&TestProperties{},
		&TestBinaryProperties{},
		&StlProperties{},
		&SanitizeProperties{},
		&StripProperties{},
		&InstallerProperties{},
		&TidyProperties{},
		&CoverageProperties{},
		&SAbiProperties{},
		&VndkProperties{},
		&LTOProperties{},
		&PgoProperties{},
		&android.ProtoProperties{},
	)

	android.InitDefaultsModule(module)

	return module
}

const (
	// coreMode is the variant used for framework-private libraries, or
	// SDK libraries. (which framework-private libraries can use)
	coreMode = "core"

	// vendorMode is the variant used for /vendor code that compiles
	// against the VNDK.
	vendorMode = "vendor"

	recoveryMode = "recovery"
)

func squashVendorSrcs(m *Module) {
	if lib, ok := m.compiler.(*libraryDecorator); ok {
		lib.baseCompiler.Properties.Srcs = append(lib.baseCompiler.Properties.Srcs,
			lib.baseCompiler.Properties.Target.Vendor.Srcs...)

		lib.baseCompiler.Properties.Exclude_srcs = append(lib.baseCompiler.Properties.Exclude_srcs,
			lib.baseCompiler.Properties.Target.Vendor.Exclude_srcs...)
	}
}

func squashRecoverySrcs(m *Module) {
	if lib, ok := m.compiler.(*libraryDecorator); ok {
		lib.baseCompiler.Properties.Srcs = append(lib.baseCompiler.Properties.Srcs,
			lib.baseCompiler.Properties.Target.Recovery.Srcs...)

		lib.baseCompiler.Properties.Exclude_srcs = append(lib.baseCompiler.Properties.Exclude_srcs,
			lib.baseCompiler.Properties.Target.Recovery.Exclude_srcs...)
	}
}

func imageMutator(mctx android.BottomUpMutatorContext) {
	if mctx.Os() != android.Android {
		return
	}

	if genrule, ok := mctx.Module().(*genrule.Module); ok {
		if props, ok := genrule.Extra.(*GenruleExtraProperties); ok {
			var coreVariantNeeded bool = false
			var vendorVariantNeeded bool = false
			var recoveryVariantNeeded bool = false
			if mctx.DeviceConfig().VndkVersion() == "" {
				coreVariantNeeded = true
			} else if Bool(props.Vendor_available) {
				coreVariantNeeded = true
				vendorVariantNeeded = true
			} else if mctx.SocSpecific() || mctx.DeviceSpecific() {
				vendorVariantNeeded = true
			} else {
				coreVariantNeeded = true
			}
			if Bool(props.Recovery_available) {
				recoveryVariantNeeded = true
			}

			if recoveryVariantNeeded {
				primaryArch := mctx.Config().DevicePrimaryArchType()
				moduleArch := genrule.Target().Arch.ArchType
				if moduleArch != primaryArch {
					recoveryVariantNeeded = false
				}
			}

			var variants []string
			if coreVariantNeeded {
				variants = append(variants, coreMode)
			}
			if vendorVariantNeeded {
				variants = append(variants, vendorMode)
			}
			if recoveryVariantNeeded {
				variants = append(variants, recoveryMode)
			}
			mctx.CreateVariations(variants...)
		}
	}

	m, ok := mctx.Module().(*Module)
	if !ok {
		return
	}

	// Sanity check
	vendorSpecific := mctx.SocSpecific() || mctx.DeviceSpecific()

	if m.VendorProperties.Vendor_available != nil && vendorSpecific {
		mctx.PropertyErrorf("vendor_available",
			"doesn't make sense at the same time as `vendor: true`, `proprietary: true`, or `device_specific:true`")
		return
	}

	if vndkdep := m.vndkdep; vndkdep != nil {
		if vndkdep.isVndk() {
			if vendorSpecific {
				if !vndkdep.isVndkExt() {
					mctx.PropertyErrorf("vndk",
						"must set `extends: \"...\"` to vndk extension")
					return
				}
			} else {
				if vndkdep.isVndkExt() {
					mctx.PropertyErrorf("vndk",
						"must set `vendor: true` to set `extends: %q`",
						m.getVndkExtendsModuleName())
					return
				}
				if m.VendorProperties.Vendor_available == nil {
					mctx.PropertyErrorf("vndk",
						"vendor_available must be set to either true or false when `vndk: {enabled: true}`")
					return
				}
			}
		} else {
			if vndkdep.isVndkSp() {
				mctx.PropertyErrorf("vndk",
					"must set `enabled: true` to set `support_system_process: true`")
				return
			}
			if vndkdep.isVndkExt() {
				mctx.PropertyErrorf("vndk",
					"must set `enabled: true` to set `extends: %q`",
					m.getVndkExtendsModuleName())
				return
			}
		}
	}

	var coreVariantNeeded bool = false
	var vendorVariantNeeded bool = false
	var recoveryVariantNeeded bool = false

	if mctx.DeviceConfig().VndkVersion() == "" {
		// If the device isn't compiling against the VNDK, we always
		// use the core mode.
		coreVariantNeeded = true
	} else if _, ok := m.linker.(*llndkStubDecorator); ok {
		// LL-NDK stubs only exist in the vendor variant, since the
		// real libraries will be used in the core variant.
		vendorVariantNeeded = true
	} else if _, ok := m.linker.(*llndkHeadersDecorator); ok {
		// ... and LL-NDK headers as well
		vendorVariantNeeded = true
	} else if _, ok := m.linker.(*vndkPrebuiltLibraryDecorator); ok {
		// Make vendor variants only for the versions in BOARD_VNDK_VERSION and
		// PRODUCT_EXTRA_VNDK_VERSIONS.
		vendorVariantNeeded = true
	} else if m.hasVendorVariant() && !vendorSpecific {
		// This will be available in both /system and /vendor
		// or a /system directory that is available to vendor.
		coreVariantNeeded = true
		vendorVariantNeeded = true
	} else if vendorSpecific && String(m.Properties.Sdk_version) == "" {
		// This will be available in /vendor (or /odm) only
		vendorVariantNeeded = true
	} else {
		// This is either in /system (or similar: /data), or is a
		// modules built with the NDK. Modules built with the NDK
		// will be restricted using the existing link type checks.
		coreVariantNeeded = true
	}

	if Bool(m.Properties.Recovery_available) {
		recoveryVariantNeeded = true
	}

	if m.ModuleBase.InstallInRecovery() {
		recoveryVariantNeeded = true
		coreVariantNeeded = false
	}

	if recoveryVariantNeeded {
		primaryArch := mctx.Config().DevicePrimaryArchType()
		moduleArch := m.Target().Arch.ArchType
		if moduleArch != primaryArch {
			recoveryVariantNeeded = false
		}
	}

	var variants []string
	if coreVariantNeeded {
		variants = append(variants, coreMode)
	}
	if vendorVariantNeeded {
		variants = append(variants, vendorMode)
	}
	if recoveryVariantNeeded {
		variants = append(variants, recoveryMode)
	}
	mod := mctx.CreateVariations(variants...)
	for i, v := range variants {
		if v == vendorMode {
			m := mod[i].(*Module)
			m.Properties.UseVndk = true
			squashVendorSrcs(m)
		} else if v == recoveryMode {
			m := mod[i].(*Module)
			m.Properties.InRecovery = true
			m.MakeAsPlatform()
			squashRecoverySrcs(m)
		}
	}
}

func getCurrentNdkPrebuiltVersion(ctx DepsContext) string {
	if ctx.Config().PlatformSdkVersionInt() > config.NdkMaxPrebuiltVersionInt {
		return strconv.Itoa(config.NdkMaxPrebuiltVersionInt)
	}
	return ctx.Config().PlatformSdkVersion()
}

var Bool = proptools.Bool
var BoolDefault = proptools.BoolDefault
var BoolPtr = proptools.BoolPtr
var String = proptools.String
var StringPtr = proptools.StringPtr<|MERGE_RESOLUTION|>--- conflicted
+++ resolved
@@ -136,11 +136,7 @@
 	SystemIncludeFlags []string
 
 	Toolchain config.Toolchain
-<<<<<<< HEAD
-	Clang     bool
 	Sdclang   bool
-=======
->>>>>>> 7f227b27
 	Tidy      bool
 	Coverage  bool
 	SAbiDump  bool
@@ -169,15 +165,9 @@
 	// Deprecated. true is the default, false is invalid.
 	Clang *bool `android:"arch_variant"`
 
-<<<<<<< HEAD
 	// compile module with SDLLVM instead of AOSP LLVM
 	Sdclang *bool `android:"arch_variant"`
 
-	// Some internals still need GCC (toolchain_library)
-	Gcc bool `blueprint:"mutated"`
-
-=======
->>>>>>> 7f227b27
 	// Minimum sdk version supported when compiling against the ndk
 	Sdk_version *string
 
@@ -744,11 +734,7 @@
 
 	flags := Flags{
 		Toolchain: c.toolchain(ctx),
-<<<<<<< HEAD
-		Clang:     c.clang(ctx),
 		Sdclang:   c.sdclang(ctx),
-=======
->>>>>>> 7f227b27
 	}
 	if c.compiler != nil {
 		flags = c.compiler.compilerFlags(ctx, flags, deps)
@@ -1235,10 +1221,6 @@
 func (c *Module) sdclang(ctx BaseModuleContext) bool {
 	sdclang := Bool(c.Properties.Sdclang)
 
-	if !c.clang(ctx) {
-		return false
-	}
-
 	// SDLLVM is not for host build
 	if ctx.Host() {
 		return false
