--- conflicted
+++ resolved
@@ -554,7 +554,12 @@
 	}
 
 	if runtimeLibrary != "" {
-		runtimeLibraryPath := "${config.ClangAsanLibDir}/" + runtimeLibrary
+		var runtimeLibraryPath string
+		if flags.Sdclang {
+			runtimeLibraryPath = "${config.SDClangAsanLibDir}/" + runtimeLibrary
+		} else {
+			runtimeLibraryPath = "${config.ClangAsanLibDir}/" + runtimeLibrary
+		}
 		if !ctx.static() {
 			runtimeLibraryPath = runtimeLibraryPath + ctx.toolchain().ShlibSuffix()
 		} else {
@@ -562,20 +567,7 @@
 		}
 
 		// ASan runtime library must be the first in the link order.
-<<<<<<< HEAD
 		flags.libFlags = append([]string{runtimeLibraryPath}, flags.libFlags...)
-=======
-		if flags.Sdclang {
-			flags.libFlags = append([]string{
-				"${config.SDClangAsanLibDir}/" + runtimeLibrary + ctx.toolchain().ShlibSuffix(),
-			}, flags.libFlags...)
-		} else {
-			flags.libFlags = append([]string{
-				"${config.ClangAsanLibDir}/" + runtimeLibrary + ctx.toolchain().ShlibSuffix(),
-			}, flags.libFlags...)
-		}
-
->>>>>>> 74824a0b
 		sanitize.runtimeLibrary = runtimeLibrary
 
 		// When linking against VNDK, use the vendor variant of the runtime lib
