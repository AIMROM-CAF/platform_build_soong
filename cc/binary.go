// Copyright 2016 Google Inc. All rights reserved.
//
// Licensed under the Apache License, Version 2.0 (the "License");
// you may not use this file except in compliance with the License.
// You may obtain a copy of the License at
//
//     http://www.apache.org/licenses/LICENSE-2.0
//
// Unless required by applicable law or agreed to in writing, software
// distributed under the License is distributed on an "AS IS" BASIS,
// WITHOUT WARRANTIES OR CONDITIONS OF ANY KIND, either express or implied.
// See the License for the specific language governing permissions and
// limitations under the License.

package cc

import (
	"path/filepath"

	"github.com/google/blueprint"

	"android/soong/android"
)

type BinaryLinkerProperties struct {
	// compile executable with -static
	Static_executable *bool `android:"arch_variant"`

	// set the name of the output
	Stem *string `android:"arch_variant"`

	// append to the name of the output
	Suffix *string `android:"arch_variant"`

	// if set, add an extra objcopy --prefix-symbols= step
	Prefix_symbols *string

	// if set, install a symlink to the preferred architecture
	Symlink_preferred_arch *bool `android:"arch_variant"`

	// install symlinks to the binary.  Symlink names will have the suffix and the binary
	// extension (if any) appended
	Symlinks []string `android:"arch_variant"`

	DynamicLinker string `blueprint:"mutated"`

	// Names of modules to be overridden. Listed modules can only be other binaries
	// (in Make or Soong).
	// This does not completely prevent installation of the overridden binaries, but if both
	// binaries would be installed by default (in PRODUCT_PACKAGES) the other binary will be removed
	// from PRODUCT_PACKAGES.
	Overrides []string
}

func init() {
	android.RegisterModuleType("cc_binary", BinaryFactory)
	android.RegisterModuleType("cc_binary_host", binaryHostFactory)
}

// cc_binary produces a binary that is runnable on a device.
func BinaryFactory() android.Module {
	module, _ := NewBinary(android.HostAndDeviceSupported)
	return module.Init()
}

// cc_binary_host produces a binary that is runnable on a host.
func binaryHostFactory() android.Module {
	module, _ := NewBinary(android.HostSupported)
	return module.Init()
}

//
// Executables
//

type binaryDecorator struct {
	*baseLinker
	*baseInstaller
	stripper

	Properties BinaryLinkerProperties

	toolPath android.OptionalPath

	// Location of the linked, unstripped binary
	unstrippedOutputFile android.Path

	// Names of symlinks to be installed for use in LOCAL_MODULE_SYMLINKS
	symlinks []string

	// Output archive of gcno coverage information
	coverageOutputFile android.OptionalPath

	// Location of the file that should be copied to dist dir when requested
	distFile android.OptionalPath

	post_install_cmds []string
}

var _ linker = (*binaryDecorator)(nil)

func (binary *binaryDecorator) linkerProps() []interface{} {
	return append(binary.baseLinker.linkerProps(),
		&binary.Properties,
		&binary.stripper.StripProperties)

}

func (binary *binaryDecorator) getStemWithoutSuffix(ctx BaseModuleContext) string {
	stem := ctx.baseModuleName()
	if String(binary.Properties.Stem) != "" {
		stem = String(binary.Properties.Stem)
	}

	return stem
}

func (binary *binaryDecorator) getStem(ctx BaseModuleContext) string {
	return binary.getStemWithoutSuffix(ctx) + String(binary.Properties.Suffix)
}

func (binary *binaryDecorator) linkerDeps(ctx DepsContext, deps Deps) Deps {
	deps = binary.baseLinker.linkerDeps(ctx, deps)
	if ctx.toolchain().Bionic() {
		if !Bool(binary.baseLinker.Properties.Nocrt) {
			if !ctx.useSdk() {
				if binary.static() {
					deps.CrtBegin = "crtbegin_static"
				} else {
					deps.CrtBegin = "crtbegin_dynamic"
				}
				deps.CrtEnd = "crtend_android"
			} else {
				// TODO(danalbert): Add generation of crt objects.
				// For `sdk_version: "current"`, we don't actually have a
				// freshly generated set of CRT objects. Use the last stable
				// version.
				version := ctx.sdkVersion()
				if version == "current" {
					version = getCurrentNdkPrebuiltVersion(ctx)
				}

				if binary.static() {
					deps.CrtBegin = "ndk_crtbegin_static." + version
				} else {
					if binary.static() {
						deps.CrtBegin = "ndk_crtbegin_static." + version
					} else {
						deps.CrtBegin = "ndk_crtbegin_dynamic." + version
					}
					deps.CrtEnd = "ndk_crtend_android." + version
				}
			}
		}

		if binary.static() {
			if ctx.selectedStl() == "libc++_static" {
				deps.StaticLibs = append(deps.StaticLibs, "libm", "libc", "libdl")
			}
			// static libraries libcompiler_rt, libc and libc_nomalloc need to be linked with
			// --start-group/--end-group along with libgcc.  If they are in deps.StaticLibs,
			// move them to the beginning of deps.LateStaticLibs
			var groupLibs []string
			deps.StaticLibs, groupLibs = filterList(deps.StaticLibs,
				[]string{"libc", "libc_nomalloc", "libcompiler_rt"})
			deps.LateStaticLibs = append(groupLibs, deps.LateStaticLibs...)
		}

		if ctx.Os() == android.LinuxBionic && !binary.static() {
			deps.DynamicLinker = "linker"
			deps.LinkerFlagsFile = "host_bionic_linker_flags"
		}
	}

	if !binary.static() && inList("libc", deps.StaticLibs) {
		ctx.ModuleErrorf("statically linking libc to dynamic executable, please remove libc\n" +
			"from static libs or set static_executable: true")
	}

	return deps
}

func (binary *binaryDecorator) isDependencyRoot() bool {
	return true
}

func NewBinary(hod android.HostOrDeviceSupported) (*Module, *binaryDecorator) {
	module := newModule(hod, android.MultilibFirst)
	binary := &binaryDecorator{
		baseLinker:    NewBaseLinker(module.sanitize),
		baseInstaller: NewBaseInstaller("bin", "", InstallInSystem),
	}
	module.compiler = NewBaseCompiler()
	module.linker = binary
	module.installer = binary
	return module, binary
}

func (binary *binaryDecorator) linkerInit(ctx BaseModuleContext) {
	binary.baseLinker.linkerInit(ctx)

	if !ctx.toolchain().Bionic() {
		if ctx.Os() == android.Linux {
			if binary.Properties.Static_executable == nil && ctx.Config().HostStaticBinaries() {
				binary.Properties.Static_executable = BoolPtr(true)
			}
		} else if !ctx.Fuchsia() {
			// Static executables are not supported on Darwin or Windows
			binary.Properties.Static_executable = nil
		}
	}
}

func (binary *binaryDecorator) static() bool {
	return Bool(binary.Properties.Static_executable)
}

func (binary *binaryDecorator) staticBinary() bool {
	return binary.static()
}

func (binary *binaryDecorator) linkerFlags(ctx ModuleContext, flags Flags) Flags {
	flags = binary.baseLinker.linkerFlags(ctx, flags)

	if ctx.Host() && !ctx.Windows() && !binary.static() {
		if !ctx.Config().IsEnvTrue("DISABLE_HOST_PIE") {
			flags.LdFlags = append(flags.LdFlags, "-pie")
		}
	}

	// MinGW spits out warnings about -fPIC even for -fpie?!) being ignored because
	// all code is position independent, and then those warnings get promoted to
	// errors.
	if !ctx.Windows() {
		flags.CFlags = append(flags.CFlags, "-fPIE")
	}

	if ctx.toolchain().Bionic() {
		if binary.static() {
			// Clang driver needs -static to create static executable.
			// However, bionic/linker uses -shared to overwrite.
			// Linker for x86 targets does not allow coexistance of -static and -shared,
			// so we add -static only if -shared is not used.
			if !inList("-shared", flags.LdFlags) {
				flags.LdFlags = append(flags.LdFlags, "-static")
			}

			flags.LdFlags = append(flags.LdFlags,
				"-nostdlib",
				"-Bstatic",
				"-Wl,--gc-sections",
			)
		} else {
			if flags.DynamicLinker == "" {
				if binary.Properties.DynamicLinker != "" {
					flags.DynamicLinker = binary.Properties.DynamicLinker
				} else {
					switch ctx.Os() {
					case android.Android:
						if ctx.bootstrap() && !ctx.inRecovery() {
							flags.DynamicLinker = "/system/bin/bootstrap/linker"
						} else {
							flags.DynamicLinker = "/system/bin/linker"
						}
						if flags.Toolchain.Is64Bit() {
							flags.DynamicLinker += "64"
						}
					case android.LinuxBionic:
						flags.DynamicLinker = ""
					default:
						ctx.ModuleErrorf("unknown dynamic linker")
					}
				}

				if ctx.Os() == android.LinuxBionic {
					// Use the dlwrap entry point, but keep _start around so
					// that it can be used by host_bionic_inject
					flags.LdFlags = append(flags.LdFlags,
						"-Wl,--entry=__dlwrap__start",
						"-Wl,--undefined=_start",
					)
				}
			}

			flags.LdFlags = append(flags.LdFlags,
				"-pie",
				"-nostdlib",
				"-Bdynamic",
				"-Wl,--gc-sections",
				"-Wl,-z,nocopyreloc",
			)
		}
	} else {
		if binary.static() {
			flags.LdFlags = append(flags.LdFlags, "-static")
		}
		if ctx.Darwin() {
			flags.LdFlags = append(flags.LdFlags, "-Wl,-headerpad_max_install_names")
		}
	}

	return flags
}

func (binary *binaryDecorator) link(ctx ModuleContext,
	flags Flags, deps PathDeps, objs Objects) android.Path {

	fileName := binary.getStem(ctx) + flags.Toolchain.ExecutableSuffix()
	outputFile := android.PathForModuleOut(ctx, fileName)
	ret := outputFile

	var linkerDeps android.Paths

	if deps.LinkerFlagsFile.Valid() {
		flags.LdFlags = append(flags.LdFlags, "$$(cat "+deps.LinkerFlagsFile.String()+")")
		linkerDeps = append(linkerDeps, deps.LinkerFlagsFile.Path())
	}

	if flags.DynamicLinker != "" {
		flags.LdFlags = append(flags.LdFlags, "-Wl,-dynamic-linker,"+flags.DynamicLinker)
	} else if ctx.toolchain().Bionic() && !binary.static() {
		flags.LdFlags = append(flags.LdFlags, "-Wl,--no-dynamic-linker")
	}

	builderFlags := flagsToBuilderFlags(flags)

	if binary.stripper.needsStrip(ctx) {
		if ctx.Darwin() {
			builderFlags.stripUseGnuStrip = true
		}
		strippedOutputFile := outputFile
		outputFile = android.PathForModuleOut(ctx, "unstripped", fileName)
		binary.stripper.stripExecutableOrSharedLib(ctx, outputFile, strippedOutputFile, builderFlags)
	}

	binary.unstrippedOutputFile = outputFile

	if String(binary.Properties.Prefix_symbols) != "" {
		afterPrefixSymbols := outputFile
		outputFile = android.PathForModuleOut(ctx, "unprefixed", fileName)
		TransformBinaryPrefixSymbols(ctx, String(binary.Properties.Prefix_symbols), outputFile,
			flagsToBuilderFlags(flags), afterPrefixSymbols)
	}

	if Bool(binary.baseLinker.Properties.Use_version_lib) {
		if ctx.Host() {
			versionedOutputFile := outputFile
			outputFile = android.PathForModuleOut(ctx, "unversioned", fileName)
			binary.injectVersionSymbol(ctx, outputFile, versionedOutputFile)
		} else {
			versionedOutputFile := android.PathForModuleOut(ctx, "versioned", fileName)
			binary.distFile = android.OptionalPathForPath(versionedOutputFile)

			if binary.stripper.needsStrip(ctx) {
				out := android.PathForModuleOut(ctx, "versioned-stripped", fileName)
				binary.distFile = android.OptionalPathForPath(out)
				binary.stripper.stripExecutableOrSharedLib(ctx, versionedOutputFile, out, builderFlags)
			}

			binary.injectVersionSymbol(ctx, outputFile, versionedOutputFile)
		}
	}

	if ctx.Os() == android.LinuxBionic && !binary.static() {
		injectedOutputFile := outputFile
		outputFile = android.PathForModuleOut(ctx, "prelinker", fileName)

		if !deps.DynamicLinker.Valid() {
			panic("Non-static host bionic modules must have a dynamic linker")
		}

		binary.injectHostBionicLinkerSymbols(ctx, outputFile, deps.DynamicLinker.Path(), injectedOutputFile)
	}

	var sharedLibs android.Paths
	// Ignore shared libs for static executables.
	if !binary.static() {
		sharedLibs = deps.EarlySharedLibs
		sharedLibs = append(sharedLibs, deps.SharedLibs...)
		sharedLibs = append(sharedLibs, deps.LateSharedLibs...)
		linkerDeps = append(linkerDeps, deps.EarlySharedLibsDeps...)
		linkerDeps = append(linkerDeps, deps.SharedLibsDeps...)
		linkerDeps = append(linkerDeps, deps.LateSharedLibsDeps...)
	}

	linkerDeps = append(linkerDeps, objs.tidyFiles...)
	linkerDeps = append(linkerDeps, flags.LdFlagsDeps...)

	TransformObjToDynamicBinary(ctx, objs.objFiles, sharedLibs, deps.StaticLibs,
		deps.LateStaticLibs, deps.WholeStaticLibs, linkerDeps, deps.CrtBegin, deps.CrtEnd, true,
		builderFlags, outputFile, nil)

	objs.coverageFiles = append(objs.coverageFiles, deps.StaticLibObjs.coverageFiles...)
	objs.coverageFiles = append(objs.coverageFiles, deps.WholeStaticLibObjs.coverageFiles...)
	binary.coverageOutputFile = TransformCoverageFilesToZip(ctx, objs, binary.getStem(ctx))

	// Need to determine symlinks early since some targets (ie APEX) need this
	// information but will not call 'install'
	for _, symlink := range binary.Properties.Symlinks {
		binary.symlinks = append(binary.symlinks,
			symlink+String(binary.Properties.Suffix)+ctx.toolchain().ExecutableSuffix())
	}

	if Bool(binary.Properties.Symlink_preferred_arch) {
		if String(binary.Properties.Suffix) == "" {
			ctx.PropertyErrorf("symlink_preferred_arch", "must also specify suffix")
		}
		if ctx.TargetPrimary() {
			binary.symlinks = append(binary.symlinks, binary.getStemWithoutSuffix(ctx))
		}
	}

	return ret
}

func (binary *binaryDecorator) unstrippedOutputFilePath() android.Path {
	return binary.unstrippedOutputFile
}

func (binary *binaryDecorator) symlinkList() []string {
	return binary.symlinks
}

func (binary *binaryDecorator) nativeCoverage() bool {
	return true
}

func (binary *binaryDecorator) coverageOutputFilePath() android.OptionalPath {
	return binary.coverageOutputFile
}

// /system/bin/linker -> /apex/com.android.runtime/bin/linker
func (binary *binaryDecorator) installSymlinkToRuntimeApex(ctx ModuleContext, file android.Path) {
	dir := binary.baseInstaller.installDir(ctx)
	dirOnDevice := android.InstallPathToOnDevicePath(ctx, dir)
	target := "/" + filepath.Join("apex", "com.android.runtime", dir.Base(), file.Base())

	ctx.InstallAbsoluteSymlink(dir, file.Base(), target)
	binary.post_install_cmds = append(binary.post_install_cmds, makeSymlinkCmd(dirOnDevice, file.Base(), target))

	for _, symlink := range binary.symlinks {
		ctx.InstallAbsoluteSymlink(dir, symlink, target)
		binary.post_install_cmds = append(binary.post_install_cmds, makeSymlinkCmd(dirOnDevice, symlink, target))
	}
}

func (binary *binaryDecorator) install(ctx ModuleContext, file android.Path) {
	// Bionic binaries (e.g. linker) is installed to the bootstrap subdirectory.
	// The original path becomes a symlink to the corresponding file in the
	// runtime APEX.
<<<<<<< HEAD
	if installToBootstrap(ctx.baseModuleName(), ctx.Config()) && ctx.Arch().Native && ctx.apexName() == "" && !ctx.inRecovery() {
=======
	translatedArch := ctx.Target().NativeBridge == android.NativeBridgeEnabled || !ctx.Arch().Native
	if installToBootstrap(ctx.baseModuleName(), ctx.Config()) && !translatedArch && ctx.apexName() == "" && !ctx.inRecovery() {
>>>>>>> 0d0e4bb4
		if ctx.Device() && isBionic(ctx.baseModuleName()) {
			binary.installSymlinkToRuntimeApex(ctx, file)
		}
		binary.baseInstaller.subDir = "bootstrap"
	}
	binary.baseInstaller.install(ctx, file)
	for _, symlink := range binary.symlinks {
		ctx.InstallSymlink(binary.baseInstaller.installDir(ctx), symlink, binary.baseInstaller.path)
	}

	if ctx.Os().Class == android.Host {
		binary.toolPath = android.OptionalPathForPath(binary.baseInstaller.path)
	}
}

func (binary *binaryDecorator) hostToolPath() android.OptionalPath {
	return binary.toolPath
}

func init() {
	pctx.HostBinToolVariable("hostBionicSymbolsInjectCmd", "host_bionic_inject")
}

var injectHostBionicSymbols = pctx.AndroidStaticRule("injectHostBionicSymbols",
	blueprint.RuleParams{
		Command:     "$hostBionicSymbolsInjectCmd -i $in -l $linker -o $out",
		CommandDeps: []string{"$hostBionicSymbolsInjectCmd"},
	}, "linker")

func (binary *binaryDecorator) injectHostBionicLinkerSymbols(ctx ModuleContext, in, linker android.Path, out android.WritablePath) {
	ctx.Build(pctx, android.BuildParams{
		Rule:        injectHostBionicSymbols,
		Description: "inject host bionic symbols",
		Input:       in,
		Implicit:    linker,
		Output:      out,
		Args: map[string]string{
			"linker": linker.String(),
		},
	})
}<|MERGE_RESOLUTION|>--- conflicted
+++ resolved
@@ -448,12 +448,8 @@
 	// Bionic binaries (e.g. linker) is installed to the bootstrap subdirectory.
 	// The original path becomes a symlink to the corresponding file in the
 	// runtime APEX.
-<<<<<<< HEAD
-	if installToBootstrap(ctx.baseModuleName(), ctx.Config()) && ctx.Arch().Native && ctx.apexName() == "" && !ctx.inRecovery() {
-=======
 	translatedArch := ctx.Target().NativeBridge == android.NativeBridgeEnabled || !ctx.Arch().Native
 	if installToBootstrap(ctx.baseModuleName(), ctx.Config()) && !translatedArch && ctx.apexName() == "" && !ctx.inRecovery() {
->>>>>>> 0d0e4bb4
 		if ctx.Device() && isBionic(ctx.baseModuleName()) {
 			binary.installSymlinkToRuntimeApex(ctx, file)
 		}
