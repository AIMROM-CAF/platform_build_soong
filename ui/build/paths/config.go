// Copyright 2018 Google Inc. All rights reserved.
//
// Licensed under the Apache License, Version 2.0 (the "License");
// you may not use this file except in compliance with the License.
// You may obtain a copy of the License at
//
//     http://www.apache.org/licenses/LICENSE-2.0
//
// Unless required by applicable law or agreed to in writing, software
// distributed under the License is distributed on an "AS IS" BASIS,
// WITHOUT WARRANTIES OR CONDITIONS OF ANY KIND, either express or implied.
// See the License for the specific language governing permissions and
// limitations under the License.

package paths

import "runtime"

type PathConfig struct {
	// Whether to create the symlink in the new PATH for this tool.
	Symlink bool

	// Whether to log about usages of this tool to the soong.log
	Log bool

	// Whether to exit with an error instead of invoking the underlying tool.
	Error bool

	// Whether we use a linux-specific prebuilt for this tool. On Darwin,
	// we'll allow the host executable instead.
	LinuxOnlyPrebuilt bool
}

var Allowed = PathConfig{
	Symlink: true,
	Log:     false,
	Error:   false,
}

var Forbidden = PathConfig{
	Symlink: false,
	Log:     true,
	Error:   true,
}

var Log = PathConfig{
	Symlink: true,
	Log:     true,
	Error:   false,
}

// The configuration used if the tool is not listed in the config below.
// Currently this will create the symlink, but log and error when it's used. In
// the future, I expect the symlink to be removed, and this will be equivalent
// to Forbidden.
var Missing = PathConfig{
	Symlink: true,
	Log:     true,
	Error:   true,
}

var LinuxOnlyPrebuilt = PathConfig{
	Symlink:           false,
	Log:               true,
	Error:             true,
	LinuxOnlyPrebuilt: true,
}

func GetConfig(name string) PathConfig {
	if config, ok := Configuration[name]; ok {
		return config
	}
	return Missing
}

var Configuration = map[string]PathConfig{
	"aarch64-linux-android-ar":      Log,
	"aarch64-linux-android-gcc":     Log,
	"aarch64-linux-android-ld":      Log,
	"aarch64-linux-android-nm":      Log,
	"aarch64-linux-android-objcopy": Log,
	"aarch64-linux-android-objdump": Log,
	"bash":     Allowed,
	"bc":       Allowed,
	"dd":       Allowed,
	"diff":     Allowed,
	"dlv":      Allowed,
	"expr":     Allowed,
	"find":     Allowed,
	"fuser":    Allowed,
	"getopt":   Allowed,
	"git":      Allowed,
	"gzcat":    Allowed,
	"gzip":     Allowed,
	"hexdump":  Allowed,
	"jar":      Allowed,
	"java":     Allowed,
	"javap":    Allowed,
	"lsof":     Allowed,
	"m4":       Log,
	"openssl":  Allowed,
	"patch":    Allowed,
	"perl":      Log,
	"printf":    Log,
	"pstree":   Allowed,
	"python3":  Allowed,
	"realpath": Allowed,
	"rsync":    Allowed,
	"sh":       Allowed,
	"tr":       Allowed,
	"unzip":    Allowed,
	"zip":      Allowed,
	"zipinfo":  Allowed,

	// Host toolchain is removed. In-tree toolchain should be used instead.
	// GCC also can't find cc1 with this implementation.
	"ar":         Forbidden,
	"as":         Forbidden,
	"cc":         Forbidden,
	"clang":      Forbidden,
	"clang++":    Forbidden,
	"gcc":        Forbidden,
	"g++":        Forbidden,
	"ld":         Forbidden,
	"ld.bfd":     Forbidden,
	"ld.gold":    Forbidden,
	"pkg-config": Forbidden,

<<<<<<< HEAD
	// On Linux we'll use the toybox versions of these instead.
	"basename":  LinuxOnlyPrebuilt,
	"cat":       LinuxOnlyPrebuilt,
	"chmod":     LinuxOnlyPrebuilt,
	// TODO (b/121282416): switch back to LinuxOnlyPrebuilt when build is hermetic
	"cmp":       Log,
	// TODO (b/121282416): switch back to LinuxOnlyPrebuilt when build is hermetic
	"cp":        Log,
	"comm":      LinuxOnlyPrebuilt,
	"cut":       LinuxOnlyPrebuilt,
	"date":      LinuxOnlyPrebuilt,
	// TODO (b/121282416): switch back to LinuxOnlyPrebuilt when build is hermetic
	"dirname":   Log,
	"du":        LinuxOnlyPrebuilt,
	"echo":      LinuxOnlyPrebuilt,
	"egrep":     LinuxOnlyPrebuilt,
	"env":       LinuxOnlyPrebuilt,
	"getconf":   LinuxOnlyPrebuilt,
	"grep":      LinuxOnlyPrebuilt,
	"head":      LinuxOnlyPrebuilt,
	"hostname":  LinuxOnlyPrebuilt,
	"id":        LinuxOnlyPrebuilt,
	"ln":        LinuxOnlyPrebuilt,
	"ls":        LinuxOnlyPrebuilt,
	"md5sum":    LinuxOnlyPrebuilt,
	// TODO (b/121282416): switch back to LinuxOnlyPrebuilt when build is hermetic
	"mkdir":     Log,
	"mktemp":    LinuxOnlyPrebuilt,
	"mv":        LinuxOnlyPrebuilt,
	"od":        LinuxOnlyPrebuilt,
	// TODO (b/121282416): switch back to LinuxOnlyPrebuilt when build is hermetic
	"paste":     Log,
	"pgrep":     LinuxOnlyPrebuilt,
	"pkill":     LinuxOnlyPrebuilt,
	"ps":        LinuxOnlyPrebuilt,
	// TODO (b/121282416): switch back to LinuxOnlyPrebuilt when build is hermetic
	"pwd":       Log,
	"readlink":  LinuxOnlyPrebuilt,
	"rm":        LinuxOnlyPrebuilt,
	// TODO (b/121282416): switch back to LinuxOnlyPrebuilt when build is hermetic
	"rmdir":     Log,
	"sed":       LinuxOnlyPrebuilt,
	"seq":       LinuxOnlyPrebuilt,
	"setsid":    LinuxOnlyPrebuilt,
	"sha1sum":   LinuxOnlyPrebuilt,
	"sha256sum": LinuxOnlyPrebuilt,
	"sha512sum": LinuxOnlyPrebuilt,
	"sleep":     LinuxOnlyPrebuilt,
	"sort":      LinuxOnlyPrebuilt,
	"stat":      LinuxOnlyPrebuilt,
	// TODO (b/121282416): switch back to LinuxOnlyPrebuilt when build is hermetic
	"tail":      Log,
	"tar":       LinuxOnlyPrebuilt,
	"tee":       LinuxOnlyPrebuilt,
	"timeout":   LinuxOnlyPrebuilt,
	// TODO (b/121282416): switch back to LinuxOnlyPrebuilt when build is hermetic
	"touch":     Log,
	"true":      LinuxOnlyPrebuilt,
	"uname":     LinuxOnlyPrebuilt,
	"uniq":      LinuxOnlyPrebuilt,
	"unix2dos":  LinuxOnlyPrebuilt,
	"wc":        LinuxOnlyPrebuilt,
	"whoami":    LinuxOnlyPrebuilt,
	"which":     LinuxOnlyPrebuilt,
	"xargs":     LinuxOnlyPrebuilt,
	// TODO (b/121282416): switch back to LinuxOnlyPrebuilt when build is hermetic
	"xxd":       Log,
=======
	// These are toybox tools that only work on Linux.
	"pgrep": LinuxOnlyPrebuilt,
	"pkill": LinuxOnlyPrebuilt,
	"ps":    LinuxOnlyPrebuilt,
>>>>>>> 53264aa4
}

func init() {
	if runtime.GOOS == "darwin" {
		Configuration["sw_vers"] = Allowed
		Configuration["xcrun"] = Allowed

		// We don't have darwin prebuilts for some tools,
		// so allow the host versions.
		for name, config := range Configuration {
			if config.LinuxOnlyPrebuilt {
				Configuration[name] = Allowed
			}
		}
	}
}<|MERGE_RESOLUTION|>--- conflicted
+++ resolved
@@ -126,7 +126,6 @@
 	"ld.gold":    Forbidden,
 	"pkg-config": Forbidden,
 
-<<<<<<< HEAD
 	// On Linux we'll use the toybox versions of these instead.
 	"basename":  LinuxOnlyPrebuilt,
 	"cat":       LinuxOnlyPrebuilt,
@@ -194,12 +193,6 @@
 	"xargs":     LinuxOnlyPrebuilt,
 	// TODO (b/121282416): switch back to LinuxOnlyPrebuilt when build is hermetic
 	"xxd":       Log,
-=======
-	// These are toybox tools that only work on Linux.
-	"pgrep": LinuxOnlyPrebuilt,
-	"pkill": LinuxOnlyPrebuilt,
-	"ps":    LinuxOnlyPrebuilt,
->>>>>>> 53264aa4
 }
 
 func init() {
