--- conflicted
+++ resolved
@@ -996,11 +996,7 @@
 // PathForVndkRefAbiDump returns an OptionalPath representing the path of the
 // reference abi dump for the given module. This is not guaranteed to be valid.
 func PathForVndkRefAbiDump(ctx ModuleContext, version, fileName string,
-<<<<<<< HEAD
-	isLlndkOrNdk, isVndk, isGzip bool) OptionalPath {
-=======
 	isNdk, isLlndkOrVndk, isGzip bool) OptionalPath {
->>>>>>> 0d0e4bb4
 
 	arches := ctx.DeviceConfig().Arches()
 	if len(arches) == 0 {
@@ -1013,15 +1009,9 @@
 	}
 
 	var dirName string
-<<<<<<< HEAD
-	if isLlndkOrNdk {
-		dirName = "ndk"
-	} else if isVndk {
-=======
 	if isNdk {
 		dirName = "ndk"
 	} else if isLlndkOrVndk {
->>>>>>> 0d0e4bb4
 		dirName = "vndk"
 	} else {
 		dirName = "platform" // opt-in libs
