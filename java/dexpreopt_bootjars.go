--- conflicted
+++ resolved
@@ -58,9 +58,6 @@
 	symbolsDir   android.OutputPath
 	targets      []android.Target
 	images       map[android.ArchType]android.OutputPath
-<<<<<<< HEAD
-	zip          android.WritablePath
-=======
 	imagesDeps   map[android.ArchType]android.Paths
 	zip          android.WritablePath
 }
@@ -85,7 +82,6 @@
 	}
 
 	return ret
->>>>>>> 0d0e4bb4
 }
 
 type bootImage struct {
@@ -224,8 +220,6 @@
 
 	var allFiles android.Paths
 
-	var allFiles android.Paths
-
 	if !global.DisablePreopt {
 		for _, target := range image.targets {
 			files := buildBootImageRuleForArch(ctx, image, target.Arch.ArchType, profile, missingDeps)
@@ -236,11 +230,7 @@
 	if image.zip != nil {
 		rule := android.NewRuleBuilder()
 		rule.Command().
-<<<<<<< HEAD
-			Tool(ctx.Config().HostToolPath(ctx, "soong_zip")).
-=======
 			BuiltTool(ctx, "soong_zip").
->>>>>>> 0d0e4bb4
 			FlagWithOutput("-o ", image.zip).
 			FlagWithArg("-C ", image.dir.String()).
 			FlagWithInputList("-f ", allFiles, " -f ")
@@ -339,20 +329,6 @@
 	var unstrippedInstalls android.RuleBuilderInstalls
 
 	var zipFiles android.WritablePaths
-<<<<<<< HEAD
-
-	// dex preopt on the bootclasspath produces multiple files.  The first dex file
-	// is converted into to 'name'.art (to match the legacy assumption that 'name'.art
-	// exists), and the rest are converted to 'name'-<jar>.art.
-	// In addition, each .art file has an associated .oat and .vdex file, and an
-	// unstripped .oat file
-	for i, m := range image.modules {
-		name := image.name
-		if i != 0 {
-			name += "-" + m
-		}
-=======
->>>>>>> 0d0e4bb4
 
 	for _, artOrOat := range image.moduleFiles(ctx, outputDir, ".art", ".oat") {
 		cmd.ImplicitOutput(artOrOat)
@@ -362,17 +338,9 @@
 		rule.Install(artOrOat, filepath.Join(installDir, artOrOat.Base()))
 	}
 
-<<<<<<< HEAD
-		zipFiles = append(zipFiles, art, oat, vdex)
-
-		// Install the .oat and .art files.
-		rule.Install(art, filepath.Join(installDir, art.Base()))
-		rule.Install(oat, filepath.Join(installDir, oat.Base()))
-=======
 	for _, vdex := range image.moduleFiles(ctx, outputDir, ".vdex") {
 		cmd.ImplicitOutput(vdex)
 		zipFiles = append(zipFiles, vdex)
->>>>>>> 0d0e4bb4
 
 		// The vdex files are identical between architectures, install them to a shared location.  The Make rules will
 		// only use the install rules for one architecture, and will create symlinks into the architecture-specific
