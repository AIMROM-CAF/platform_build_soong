// Copyright 2019 Google Inc. All rights reserved.
//
// Licensed under the Apache License, Version 2.0 (the "License");
// you may not use this file except in compliance with the License.
// You may obtain a copy of the License at
//
//     http://www.apache.org/licenses/LICENSE-2.0
//
// Unless required by applicable law or agreed to in writing, software
// distributed under the License is distributed on an "AS IS" BASIS,
// WITHOUT WARRANTIES OR CONDITIONS OF ANY KIND, either express or implied.
// See the License for the specific language governing permissions and
// limitations under the License.

package java

import (
	"bytes"
	"encoding/base64"
	"encoding/binary"
	"path/filepath"
	"strings"

	"android/soong/android"

	"github.com/google/blueprint"
)

var kotlinc = pctx.AndroidGomaStaticRule("kotlinc",
	blueprint.RuleParams{
		Command: `rm -rf "$classesDir" "$srcJarDir" "$kotlinBuildFile" "$emptyDir" && ` +
			`mkdir -p "$classesDir" "$srcJarDir" "$emptyDir" && ` +
			`${config.ZipSyncCmd} -d $srcJarDir -l $srcJarDir/list -f "*.java" $srcJars && ` +
			`${config.GenKotlinBuildFileCmd} $classpath "$name" $classesDir $out.rsp $srcJarDir/list > $kotlinBuildFile &&` +
			`${config.KotlincCmd} ${config.JavacHeapFlags} $kotlincFlags ` +
			`-jvm-target $kotlinJvmTarget -Xbuild-file=$kotlinBuildFile -kotlin-home $emptyDir && ` +
			`${config.SoongZipCmd} -jar -o $out -C $classesDir -D $classesDir && ` +
			`rm -rf "$srcJarDir"`,
		CommandDeps: []string{
			"${config.KotlincCmd}",
			"${config.KotlinCompilerJar}",
			"${config.KotlinPreloaderJar}",
			"${config.KotlinReflectJar}",
			"${config.KotlinScriptRuntimeJar}",
			"${config.KotlinStdlibJar}",
			"${config.KotlinTrove4jJar}",
<<<<<<< HEAD
=======
			"${config.KotlinAnnotationJar}",
>>>>>>> 0d0e4bb4
			"${config.GenKotlinBuildFileCmd}",
			"${config.SoongZipCmd}",
			"${config.ZipSyncCmd}",
		},
		Rspfile:        "$out.rsp",
		RspfileContent: `$in`,
	},
	"kotlincFlags", "classpath", "srcJars", "srcJarDir", "classesDir", "kotlinJvmTarget", "kotlinBuildFile",
	"emptyDir", "name")

// kotlinCompile takes .java and .kt sources and srcJars, and compiles the .kt sources into a classes jar in outputFile.
func kotlinCompile(ctx android.ModuleContext, outputFile android.WritablePath,
	srcFiles, srcJars android.Paths,
	flags javaBuilderFlags) {

	var deps android.Paths
	deps = append(deps, flags.kotlincClasspath...)
	deps = append(deps, srcJars...)

	kotlinName := filepath.Join(ctx.ModuleDir(), ctx.ModuleSubDir(), ctx.ModuleName())
	kotlinName = strings.ReplaceAll(kotlinName, "/", "__")

	ctx.Build(pctx, android.BuildParams{
		Rule:        kotlinc,
		Description: "kotlinc",
		Output:      outputFile,
		Inputs:      srcFiles,
		Implicits:   deps,
		Args: map[string]string{
			"classpath":       flags.kotlincClasspath.FormJavaClassPath("-classpath"),
			"kotlincFlags":    flags.kotlincFlags,
			"srcJars":         strings.Join(srcJars.Strings(), " "),
			"classesDir":      android.PathForModuleOut(ctx, "kotlinc", "classes").String(),
			"srcJarDir":       android.PathForModuleOut(ctx, "kotlinc", "srcJars").String(),
			"kotlinBuildFile": android.PathForModuleOut(ctx, "kotlinc-build.xml").String(),
			"emptyDir":        android.PathForModuleOut(ctx, "kotlinc", "empty").String(),
			// http://b/69160377 kotlinc only supports -jvm-target 1.6 and 1.8
			"kotlinJvmTarget": "1.8",
			"name":            kotlinName,
		},
	})
}

var kapt = pctx.AndroidGomaStaticRule("kapt",
	blueprint.RuleParams{
		Command: `rm -rf "$srcJarDir" "$kotlinBuildFile" "$kaptDir" && mkdir -p "$srcJarDir" "$kaptDir" && ` +
			`${config.ZipSyncCmd} -d $srcJarDir -l $srcJarDir/list -f "*.java" $srcJars && ` +
			`${config.GenKotlinBuildFileCmd} $classpath "$name" "" $out.rsp $srcJarDir/list > $kotlinBuildFile &&` +
			`${config.KotlincCmd} ${config.KotlincSuppressJDK9Warnings} ${config.JavacHeapFlags} $kotlincFlags ` +
			`-Xplugin=${config.KotlinKaptJar} ` +
			`-P plugin:org.jetbrains.kotlin.kapt3:sources=$kaptDir/sources ` +
			`-P plugin:org.jetbrains.kotlin.kapt3:classes=$kaptDir/classes ` +
			`-P plugin:org.jetbrains.kotlin.kapt3:stubs=$kaptDir/stubs ` +
			`-P plugin:org.jetbrains.kotlin.kapt3:correctErrorTypes=true ` +
			`-P plugin:org.jetbrains.kotlin.kapt3:aptMode=stubsAndApt ` +
			`-P plugin:org.jetbrains.kotlin.kapt3:javacArguments=$encodedJavacFlags ` +
			`$kaptProcessorPath ` +
			`$kaptProcessor ` +
			`-Xbuild-file=$kotlinBuildFile && ` +
			`${config.SoongZipCmd} -jar -o $out -C $kaptDir/sources -D $kaptDir/sources && ` +
			`rm -rf "$srcJarDir"`,
		CommandDeps: []string{
			"${config.KotlincCmd}",
			"${config.KotlinCompilerJar}",
			"${config.KotlinKaptJar}",
			"${config.GenKotlinBuildFileCmd}",
			"${config.SoongZipCmd}",
			"${config.ZipSyncCmd}",
		},
		Rspfile:        "$out.rsp",
		RspfileContent: `$in`,
	},
	"kotlincFlags", "encodedJavacFlags", "kaptProcessorPath", "kaptProcessor",
	"classpath", "srcJars", "srcJarDir", "kaptDir", "kotlinJvmTarget", "kotlinBuildFile", "name")

// kotlinKapt performs Kotlin-compatible annotation processing.  It takes .kt and .java sources and srcjars, and runs
// annotation processors over all of them, producing a srcjar of generated code in outputFile.  The srcjar should be
// added as an additional input to kotlinc and javac rules, and the javac rule should have annotation processing
// disabled.
func kotlinKapt(ctx android.ModuleContext, outputFile android.WritablePath,
	srcFiles, srcJars android.Paths,
	flags javaBuilderFlags) {

	var deps android.Paths
	deps = append(deps, flags.kotlincClasspath...)
	deps = append(deps, srcJars...)
	deps = append(deps, flags.processorPath...)

	kaptProcessorPath := flags.processorPath.FormTurbineClasspath("-P plugin:org.jetbrains.kotlin.kapt3:apclasspath=")

	kaptProcessor := ""
	if flags.processor != "" {
		kaptProcessor = "-P plugin:org.jetbrains.kotlin.kapt3:processors=" + flags.processor
	}

	encodedJavacFlags := kaptEncodeFlags([][2]string{
		{"-source", flags.javaVersion},
		{"-target", flags.javaVersion},
	})

	kotlinName := filepath.Join(ctx.ModuleDir(), ctx.ModuleSubDir(), ctx.ModuleName())
	kotlinName = strings.ReplaceAll(kotlinName, "/", "__")

	ctx.Build(pctx, android.BuildParams{
		Rule:        kapt,
		Description: "kapt",
		Output:      outputFile,
		Inputs:      srcFiles,
		Implicits:   deps,
		Args: map[string]string{
			"classpath":         flags.kotlincClasspath.FormJavaClassPath("-classpath"),
			"kotlincFlags":      flags.kotlincFlags,
			"srcJars":           strings.Join(srcJars.Strings(), " "),
			"srcJarDir":         android.PathForModuleOut(ctx, "kapt", "srcJars").String(),
			"kotlinBuildFile":   android.PathForModuleOut(ctx, "kapt", "build.xml").String(),
			"kaptProcessorPath": strings.Join(kaptProcessorPath, " "),
			"kaptProcessor":     kaptProcessor,
			"kaptDir":           android.PathForModuleOut(ctx, "kapt/gen").String(),
			"encodedJavacFlags": encodedJavacFlags,
			"name":              kotlinName,
		},
	})
}

// kapt converts a list of key, value pairs into a base64 encoded Java serialization, which is what kapt expects.
func kaptEncodeFlags(options [][2]string) string {
	buf := &bytes.Buffer{}

	binary.Write(buf, binary.BigEndian, uint32(len(options)))
	for _, option := range options {
		binary.Write(buf, binary.BigEndian, uint16(len(option[0])))
		buf.WriteString(option[0])
		binary.Write(buf, binary.BigEndian, uint16(len(option[1])))
		buf.WriteString(option[1])
	}

	header := &bytes.Buffer{}
	header.Write([]byte{0xac, 0xed, 0x00, 0x05}) // java serialization header

	if buf.Len() < 256 {
		header.WriteByte(0x77) // blockdata
		header.WriteByte(byte(buf.Len()))
	} else {
		header.WriteByte(0x7a) // blockdatalong
		binary.Write(header, binary.BigEndian, uint32(buf.Len()))
	}

	return base64.StdEncoding.EncodeToString(append(header.Bytes(), buf.Bytes()...))
}<|MERGE_RESOLUTION|>--- conflicted
+++ resolved
@@ -44,10 +44,7 @@
 			"${config.KotlinScriptRuntimeJar}",
 			"${config.KotlinStdlibJar}",
 			"${config.KotlinTrove4jJar}",
-<<<<<<< HEAD
-=======
 			"${config.KotlinAnnotationJar}",
->>>>>>> 0d0e4bb4
 			"${config.GenKotlinBuildFileCmd}",
 			"${config.SoongZipCmd}",
 			"${config.ZipSyncCmd}",
